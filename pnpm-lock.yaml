--- conflicted
+++ resolved
@@ -1688,13 +1688,8 @@
     engines: {node: ^6 || ^7 || ^8 || ^9 || ^10 || ^11 || ^12 || >=13.7}
     hasBin: true
     dependencies:
-<<<<<<< HEAD
-      caniuse-lite: 1.0.30001596
-      electron-to-chromium: 1.4.699
-=======
       caniuse-lite: 1.0.30001597
       electron-to-chromium: 1.4.701
->>>>>>> 344fe744
       node-releases: 2.0.14
       update-browserslist-db: 1.0.13(browserslist@4.23.0)
     dev: true
@@ -2080,13 +2075,8 @@
     resolution: {integrity: sha512-/pjZsA1b4RPHbeWZQn66SWS8nZZWLQQ23oE3Eam7aroEFGEvwKAsJfZ9ytiEMycfzXWpca4FA9QIOehf7PocBQ==}
     dev: false
 
-<<<<<<< HEAD
-  /electron-to-chromium@1.4.699:
-    resolution: {integrity: sha512-I7q3BbQi6e4tJJN5CRcyvxhK0iJb34TV8eJQcgh+fR2fQ8miMgZcEInckCo1U9exDHbfz7DLDnFn8oqH/VcRKw==}
-=======
   /electron-to-chromium@1.4.701:
     resolution: {integrity: sha512-K3WPQ36bUOtXg/1+69bFlFOvdSm0/0bGqmsfPDLRXLanoKXdA+pIWuf/VbA9b+2CwBFuONgl4NEz4OEm+OJOKA==}
->>>>>>> 344fe744
     dev: true
 
   /emoji-regex@8.0.0:
