import { PacketType } from "../constants";
import { Badges, type BadgeDefinition } from "../definitions/badges";
import { Emotes, type EmoteDefinition } from "../definitions/emotes";
import { Loots } from "../definitions/loots";
import { type SkinDefinition } from "../definitions/skins";
import { type SuroiBitStream } from "../utils/suroiBitStream";
import { Packet } from "./packet";

export enum GameMode {
    SOLO = "solo",
    DUO = "duo",
    SQUAD = "squad",
}

export class JoinPacket extends Packet {
    override readonly allocBytes = 24;
    override readonly type = PacketType.Join;

    name!: string;
    isMobile!: boolean;

    skin!: SkinDefinition;
    badge?: BadgeDefinition;

    emotes: Array<EmoteDefinition | undefined> = [];

    mode!: GameMode;

    constructor(mode: GameMode = GameMode.SOLO) {
        super();
        this.mode = mode;
    }

    override serialize(): void {
        super.serialize();
        const stream = this.stream;

        stream.writePlayerName(this.name);
        stream.writeBoolean(this.isMobile);

        Loots.writeToStream(stream, this.skin);

        Badges.writeOptional(stream, this.badge);

        for (const emote of this.emotes) {
            Emotes.writeOptional(stream, emote);
        }
    }

    override deserialize(stream: SuroiBitStream): void {
        this.name = stream.readPlayerName().replaceAll(/<[^>]+>/g, "").trim(); // Regex strips out HTML

        this.isMobile = stream.readBoolean();
        this.skin = Loots.readFromStream(stream);
        this.badge = Badges.readOptional(stream);

<<<<<<< HEAD
        const modeNumber = stream.readUint8();

        // Map the number to the corresponding GameMode string value
        switch (modeNumber) {
            case 0:
                this.mode = GameMode.SOLO;
                break;
            case 1:
                this.mode = GameMode.DUO;
                break;
            case 2:
                this.mode = GameMode.SQUAD;
                break;
            default:
                // Set a default mode
                this.mode = GameMode.SOLO;
                break;
        }

        for (let i = 0; i < 6; i++) {
            this.emotes.push(Emotes.readFromStream(stream));
        }
=======
        this.emotes = Array.from({ length: 6 }, () => Emotes.readOptional(stream));
>>>>>>> da6a336c
    }
}<|MERGE_RESOLUTION|>--- conflicted
+++ resolved
@@ -5,12 +5,6 @@
 import { type SkinDefinition } from "../definitions/skins";
 import { type SuroiBitStream } from "../utils/suroiBitStream";
 import { Packet } from "./packet";
-
-export enum GameMode {
-    SOLO = "solo",
-    DUO = "duo",
-    SQUAD = "squad",
-}
 
 export class JoinPacket extends Packet {
     override readonly allocBytes = 24;
@@ -24,13 +18,6 @@
 
     emotes: Array<EmoteDefinition | undefined> = [];
 
-    mode!: GameMode;
-
-    constructor(mode: GameMode = GameMode.SOLO) {
-        super();
-        this.mode = mode;
-    }
-
     override serialize(): void {
         super.serialize();
         const stream = this.stream;
@@ -39,7 +26,6 @@
         stream.writeBoolean(this.isMobile);
 
         Loots.writeToStream(stream, this.skin);
-
         Badges.writeOptional(stream, this.badge);
 
         for (const emote of this.emotes) {
@@ -49,36 +35,11 @@
 
     override deserialize(stream: SuroiBitStream): void {
         this.name = stream.readPlayerName().replaceAll(/<[^>]+>/g, "").trim(); // Regex strips out HTML
+        this.isMobile = stream.readBoolean();
 
-        this.isMobile = stream.readBoolean();
         this.skin = Loots.readFromStream(stream);
         this.badge = Badges.readOptional(stream);
 
-<<<<<<< HEAD
-        const modeNumber = stream.readUint8();
-
-        // Map the number to the corresponding GameMode string value
-        switch (modeNumber) {
-            case 0:
-                this.mode = GameMode.SOLO;
-                break;
-            case 1:
-                this.mode = GameMode.DUO;
-                break;
-            case 2:
-                this.mode = GameMode.SQUAD;
-                break;
-            default:
-                // Set a default mode
-                this.mode = GameMode.SOLO;
-                break;
-        }
-
-        for (let i = 0; i < 6; i++) {
-            this.emotes.push(Emotes.readFromStream(stream));
-        }
-=======
         this.emotes = Array.from({ length: 6 }, () => Emotes.readOptional(stream));
->>>>>>> da6a336c
     }
 }