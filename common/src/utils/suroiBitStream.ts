--- conflicted
+++ resolved
@@ -1,14 +1,4 @@
 import { BitStream } from "@damienvesper/bit-buffer";
-<<<<<<< HEAD
-import { MAX_OBJECT_SCALE, MIN_OBJECT_SCALE, OBJECT_CATEGORY_BITS, OBJECT_ID_BITS, PACKET_TYPE_BITS, PLAYER_NAME_MAX_LENGTH, VARIATION_BITS, type ObjectCategory, type PacketType } from "../constants";
-import { RotationMode } from "../definitions/obstacles";
-=======
-
-import { type Vector } from "./vector";
-import { ObjectType, ObjectDefinitionsList } from "./objectType";
-
-import { type ObjectDefinition, type ObjectDefinitions } from "./objectDefinitions";
-
 import {
     MAX_OBJECT_SCALE,
     MIN_OBJECT_SCALE,
@@ -20,13 +10,12 @@
     PLAYER_NAME_MAX_LENGTH,
     VARIATION_BITS
 } from "../constants";
->>>>>>> 5cb1c91f
 import { type Orientation, type Variation } from "../typings";
 import { normalizeAngle } from "./math";
 import { type ObjectDefinition, type ObjectDefinitions } from "./objectDefinitions";
-import { ObjectDefinitionsList } from "./objectDefinitionsList";
-import { ObjectType } from "./objectType";
+import { ObjectDefinitionsList, ObjectType } from "./objectType";
 import { type Vector } from "./vector";
+import { RotationMode } from "../definitions/obstacles";
 
 export class SuroiBitStream extends BitStream {
     constructor(source: ArrayBuffer, byteOffset = 0, byteLength = 0) {
