--- conflicted
+++ resolved
@@ -363,22 +363,16 @@
             : type as U;
     }
 
-<<<<<<< HEAD
     fromString<U extends Def = Def>(idString: ReferenceTo<U>): U {
-        const id = this.idStringToNumber[idString];
-        if (id === undefined) throw new ReferenceError(`Unknown idString '${idString}'`);
-=======
-    fromString<U extends T = T>(idString: ReferenceTo<U>): U {
         return this.fromStringSafe(idString) ?? (() => {
             throw new ReferenceError(`Unknown idString '${idString}'`);
         })();
     }
 
-    fromStringSafe<U extends T = T>(idString: ReferenceTo<U>): U | undefined {
+    fromStringSafe<U extends Def = Def>(idString: ReferenceTo<U>): U | undefined {
         const id = this.idStringToNumber[idString];
         if (id === undefined) return undefined;
 
->>>>>>> f72f3cc2
         return this.definitions[id] as U;
     }
 
@@ -401,9 +395,6 @@
         return this.definitions[id] as Specific;
     }
 
-<<<<<<< HEAD
-    [Symbol.iterator](): Iterator<Def> {
-=======
     writeOptional(stream: SuroiBitStream, type?: ReifiableDef<T>): void {
         const isPresent = type !== undefined;
 
@@ -417,8 +408,7 @@
             : undefined;
     }
 
-    [Symbol.iterator](): Iterator<T> {
->>>>>>> f72f3cc2
+    [Symbol.iterator](): Iterator<Def> {
         return this.definitions[Symbol.iterator]();
     }
 }
