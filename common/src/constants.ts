--- conflicted
+++ resolved
@@ -10,11 +10,7 @@
     Loot,
     Building,
     Decal,
-<<<<<<< HEAD
-    Throwable
-=======
     Parachute
->>>>>>> 58f49b4b
 }
 
 export enum PacketType {
