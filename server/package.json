--- conflicted
+++ resolved
@@ -14,19 +14,10 @@
   "keywords": [],
   "license": "GPL-3.0",
   "devDependencies": {
-<<<<<<< HEAD
     "@types/node": "^20.12.3",
     "@types/sanitize-html": "^2.11.0",
     "@types/ws": "^8.5.10",
-    "typescript": "^5.4.3"
-=======
-    "@types/nanotimer": "^0.3.2",
-    "@types/node": "^20.12.6",
-    "@types/sanitize-html": "^2.11.0",
-    "@types/ws": "^8.5.10",
-    "ts-node-dev": "^2.0.0",
     "typescript": "^5.4.4"
->>>>>>> 818740ef
   },
   "dependencies": {
     "@damienvesper/bit-buffer": "^1.0.1",
