import { PacketType } from "../../../../common/src/constants";
import { Emotes } from "../../../../common/src/definitions/emotes";
import { type SuroiBitStream } from "../../../../common/src/utils/suroiBitStream";
import { SendingPacket } from "../../types/sendingPacket";

export class JoinedPacket extends SendingPacket {
    override readonly allocBytes = 32;
    override readonly type = PacketType.Joined;

    override serialize(stream: SuroiBitStream): void {
        super.serialize(stream);
        for (let i = 0; i < this.player.loadout.emotes.length; i++) {
            stream.writeUint8(Emotes.idStringToNumber[this.player.loadout.emotes[i].idString]);
<<<<<<< HEAD
=======
        }
        const killLeader = this.player.game.killLeader;
        const hasKillLeader = killLeader !== undefined;
        stream.writeBoolean(hasKillLeader);
        if (hasKillLeader) {
            stream.writePlayerNameWithColor(killLeader);
            stream.writeBits(killLeader.kills, 7);
>>>>>>> 0f57ca34
        }
    }
}<|MERGE_RESOLUTION|>--- conflicted
+++ resolved
@@ -11,8 +11,6 @@
         super.serialize(stream);
         for (let i = 0; i < this.player.loadout.emotes.length; i++) {
             stream.writeUint8(Emotes.idStringToNumber[this.player.loadout.emotes[i].idString]);
-<<<<<<< HEAD
-=======
         }
         const killLeader = this.player.game.killLeader;
         const hasKillLeader = killLeader !== undefined;
@@ -20,7 +18,6 @@
         if (hasKillLeader) {
             stream.writePlayerNameWithColor(killLeader);
             stream.writeBits(killLeader.kills, 7);
->>>>>>> 0f57ca34
         }
     }
 }