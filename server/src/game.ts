--- conflicted
+++ resolved
@@ -21,12 +21,9 @@
 import { ObjectCategory } from "../../common/src/constants";
 import { ObjectType } from "../../common/src/utils/objectType";
 import { Bullet, DamageRecord } from "./objects/bullet";
-<<<<<<< HEAD
-=======
 import { type BulletDefinition } from "../../common/src/definitions/bullets";
 import { type GunDefinition } from "../../common/src/definitions/guns";
 import { type KillFeedPacket } from "./packets/sending/killFeedPacket";
->>>>>>> cf21ae53
 
 export class Game {
     map: Map;
@@ -45,12 +42,8 @@
     fullDirtyObjects = new Set<GameObject>();
     deletedObjects = new Set<GameObject>();
 
-<<<<<<< HEAD
-=======
     kills = new Set<KillFeedPacket>(); // All kills this tick
 
-    players: Set<Player> = new Set<Player>();
->>>>>>> cf21ae53
     livingPlayers: Set<Player> = new Set<Player>();
     connectedPlayers: Set<Player> = new Set<Player>();
 
