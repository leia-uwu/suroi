// noinspection ES6PreferShortImport
import { Config, SpawnMode } from "./config";

import { Fixture, Settings, Vec2, World } from "planck";
import type { WebSocket } from "uWebSockets.js";

import { allowJoin, createNewGame, endGame, type PlayerContainer } from "./server";
import { Map } from "./map";
import { Gas } from "./gas";

import { Player } from "./objects/player";
import { Explosion } from "./objects/explosion";
import { v2v } from "./utils/misc";

import { UpdatePacket } from "./packets/sending/updatePacket";
import { type GameObject } from "./types/gameObject";

import { log } from "../../common/src/utils/misc";
import { OBJECT_ID_BITS, ObjectCategory } from "../../common/src/constants";
import { ObjectType } from "../../common/src/utils/objectType";
import { Bullet, DamageRecord } from "./objects/bullet";
import { KillFeedPacket } from "./packets/sending/killFeedPacket";
import { JoinKillFeedMessage } from "./types/killFeedMessage";
import { randomPointInsideCircle } from "../../common/src/utils/random";
import { JoinedPacket } from "./packets/sending/joinedPacket";
import { v, vClone, type Vector } from "../../common/src/utils/vector";
import { distanceSquared } from "../../common/src/utils/math";
import { MapPacket } from "./packets/sending/mapPacket";
import { Loot } from "./objects/loot";
import { IDAllocator } from "./utils/idAllocator";
import { Obstacle } from "./objects/obstacle";
import { type ExplosionDefinition } from "../../common/src/definitions/explosions";
import { type LootDefinition } from "../../common/src/definitions/loots";
import { GameOverPacket } from "./packets/sending/gameOverPacket";
import { SuroiBitStream } from "../../common/src/utils/suroiBitStream";
import { type GunItem } from "./inventory/gunItem";
import { type Emote } from "./objects/emote";
import { Building } from "./objects/building";

export class Game {
    readonly _id: number;
    get id(): number { return this._id; }

    map: Map;

    /**
     * A cached map packet
     * Since the map is static, there's no reason to serialize a map packet for each player that joins the game
     */
    private readonly mapPacketStream: SuroiBitStream;

    readonly _world: World;
    get world(): World { return this._world; }

    /**
     * The value of `Date.now()`, as of the start of the tick.
     */
    _now = Date.now();
    get now(): number { return this._now; }

    /**
     * A Set of all the static objects in the world
     */
    readonly staticObjects = new Set<GameObject>();
    /**
     * A Set of all the dynamic (moving) objects in the world
     */
    readonly dynamicObjects = new Set<GameObject>();
    readonly visibleObjects: Record<number, Record<number, Record<number, Set<GameObject>>>> = {};
    updateObjects = false;

    aliveCountDirty = false;

    readonly partialDirtyObjects = new Set<GameObject>();
    readonly fullDirtyObjects = new Set<GameObject>();
    readonly deletedObjects = new Set<GameObject>();

    readonly livingPlayers: Set<Player> = new Set<Player>();
    readonly connectedPlayers: Set<Player> = new Set<Player>();

    readonly loot: Set<Loot> = new Set<Loot>();
    readonly explosions: Set<Explosion> = new Set<Explosion>();
    readonly emotes: Set<Emote> = new Set<Emote>();
    /**
     * All bullets that currently exist
     */
    readonly bullets = new Set<Bullet>();
    /**
     * All bullets created this tick
     */
    readonly newBullets = new Set<Bullet>();
    readonly deletedBulletIDs = new Set<number>();
    /**
     * All records of damage by bullets this tick
     */
    readonly damageRecords = new Set<DamageRecord>();

    /**
     * All kill feed messages this tick
     */
    readonly killFeedMessages = new Set<KillFeedPacket>();

    private _started = false;
    allowJoin = false;
    private _over = false;
    stopped = false;

    startTimeoutID?: NodeJS.Timeout;

    gas: Gas;

    tickTimes: number[] = [];

    constructor(id: number) {
        this._id = id;

        this._world = new World({ gravity: Vec2(0, 0) }); // Create the Planck.js World
        Settings.maxLinearCorrection = 0; // Prevents collision jitter
        Settings.maxTranslation = 12.5; // Allows bullets to travel fast

        // Collision filtering code:
        // - Players should collide with obstacles, but not with each other or with loot.
        // - Bullets should collide with players and obstacles, but not with each other or with loot.
        // - Loot should only collide with obstacles and other loot.
        Fixture.prototype.shouldCollide = function(that: Fixture): boolean {
            // Get the objects
            const thisObject = this.getUserData() as GameObject;
            const thatObject = that.getUserData() as GameObject;

            // Check if they should collide
            if (thisObject.is.player) return thatObject.collidesWith.player;
            else if (thisObject.is.obstacle) return thatObject.collidesWith.obstacle;
            else if (thisObject.is.bullet) return thatObject.collidesWith.bullet;
            else if (thisObject.is.loot) return thatObject.collidesWith.loot;
            else return false;
        };

        // If maxLinearCorrection is set to 0, player collisions work perfectly, but loot doesn't spread out.
        // If maxLinearCorrection is greater than 0, loot spreads out, but player collisions are jittery.
        // This code solves the dilemma by setting maxLinearCorrection to the appropriate value for the object.
        this.world.on("pre-solve", contact => {
            const objectA = contact.getFixtureA().getUserData() as GameObject;
            const objectB = contact.getFixtureB().getUserData() as GameObject;
            if (objectA.is.loot || objectB.is.loot) Settings.maxLinearCorrection = 0.06;
            else Settings.maxLinearCorrection = 0;
        });

        // this return type is technically not true, but it gets typescript to shut up
        const isValidBullet = (object: unknown): object is Bullet => object instanceof Bullet && object.distanceSquared <= object.maxDistanceSquared && !object.dead;

        // Handle bullet collisions
        this.world.on("begin-contact", contact => {
            const objectA = contact.getFixtureA().getUserData();
            const objectB = contact.getFixtureB().getUserData();

            let bullet: Bullet | undefined;
            let target: GameObject | undefined;

            if (isValidBullet(objectA)) [bullet, target] = [objectA, objectB as GameObject];
            if (isValidBullet(objectB)) [bullet, target] = [objectB, objectA as GameObject];

            if (bullet && target) {
                /*
                    fixme This is broken right now, and it's not clear why
                */
                // const penetration = bullet.source.ballistics.penetration;
                // if (
                //     !(penetration?.players === true && target instanceof Player) &&
                //     !(penetration?.obstacles === true && target instanceof Obstacle)
                // ) {
                // Delete the bullet
                let deleteBullet = true;
                // }

                // Obstacles with noCollisions like bushes
                if (target instanceof Obstacle && target.definition.noCollisions) deleteBullet = false;

                bullet.dead = deleteBullet;

                this.damageRecords.add(new DamageRecord(target, bullet.shooter, bullet, deleteBullet));
            }
        });

        // Generate map
        this.map = new Map(this, Config.mapName);

        const mapPacket = new MapPacket(this);
        this.mapPacketStream = SuroiBitStream.alloc(mapPacket.allocBytes);
        mapPacket.serialize(this.mapPacketStream);

        this.gas = new Gas(this);

        this.allowJoin = true;

        // Start the tick loop
        this.tick(30);
    }

    tick(delay: number): void {
        setTimeout((): void => {
            this._now = Date.now();

            if (this.stopped) return;

            // Update loot positions
            for (const loot of this.loot) {
                if (loot.oldPosition.x !== loot.position.x || loot.oldPosition.y !== loot.position.y) {
                    this.partialDirtyObjects.add(loot);
                }
                loot.oldPosition = vClone(loot.position);
            }

            // Update bullets
            for (const bullet of this.bullets) {
                if (bullet.distanceSquared >= bullet.maxDistanceSquared) {
                    if (!bullet.dead) this.removeBullet(bullet);
                    // Note: Bullets that pass their maximum distance are automatically deleted by the client,
                    // so there's no need to add them to the list of deleted bullets
                }
            }

            // Do damage to objects hit by bullets
            for (const damageRecord of this.damageRecords) {
                const bullet = damageRecord.bullet;
                const [damagedIsPlayer, damagedIsObstacle] = [damageRecord.damaged instanceof Player, damageRecord.damaged instanceof Obstacle];

                // Delete the bullet
                // fixme broken rn
                // const penetration = bullet.source.ballistics.penetration;
                // if (
                //     !(penetration?.players === true && damagedIsPlayer) &&
                //     !(penetration?.obstacles === true && damagedIsObstacle)
                // ) {
                if (damageRecord.deleteBullet) {
                    this.removeBullet(bullet);
                    this.deletedBulletIDs.add(bullet.id);
                }
                // }

                // Bullets from dead players should not deal damage
                if (bullet.shooter.dead) continue;

                // Do the damage
                const definition = bullet.source.definition.ballistics;
                if (damagedIsPlayer) {
                    (damageRecord.damaged as Player).damage(definition.damage, damageRecord.damager, bullet.source);
                } else if (damagedIsObstacle) {
                    (damageRecord.damaged as Obstacle).damage?.(definition.damage * definition.obstacleMultiplier, damageRecord.damager, bullet.source.type);
                }
            }
            this.damageRecords.clear();

            // Handle explosions
            for (const explosion of this.explosions) {
                explosion.explode();
            }

            // Update gas
            this.gas.tick();

            // Update physics
            this.world.step(30);

            // First loop over players: Movement, animations, & actions
            for (const player of this.livingPlayers) {
                // This system allows opposite movement keys to cancel each other out.
                const movement = v(0, 0);

                if (player.isMobile && player.movement.moving) {
                    movement.x = Math.cos(player.movement.angle) * 1.45;
                    movement.y = -Math.sin(player.movement.angle) * 1.45;
                } else {
                    if (player.movement.up) movement.y++;
                    if (player.movement.down) movement.y--;
                    if (player.movement.left) movement.x--;
                    if (player.movement.right) movement.x++;
                }

                if (movement.x * movement.y !== 0) { // If the product is non-zero, then both of the components must be non-zero
                    movement.x *= Math.SQRT1_2;
                    movement.y *= Math.SQRT1_2;
                }
<<<<<<< HEAD
                if (player.action) speed *= player.action.speedMultiplier;
                /*if (this.emotes.size > 0) {
                    player.fast = !player.fast;
                    if (player.fast) {
                        player.loadout.skin = ObjectType.fromString(ObjectCategory.Loot, "hasanger");
                        player.fullDirtyObjects.add(player);
                        this.fullDirtyObjects.add(player);
                    } else {
                        player.loadout.skin = ObjectType.fromString(ObjectCategory.Loot, "debug");
                        player.fullDirtyObjects.add(player);
                        this.fullDirtyObjects.add(player);
                    }
                }
                if (player.fast) speed *= 30;*/
                speed *= player.activeItemDefinition.speedMultiplier;
=======
>>>>>>> cb13e5e2

                const speed = player.calculateSpeed();
                player.setVelocity(movement.x * speed, movement.y * speed);

                if (player.isMoving || player.turning) {
                    player.disableInvulnerability();
                    this.partialDirtyObjects.add(player);
                }

                // Drain adrenaline
                if (player.adrenaline > 0) {
                    player.adrenaline -= 0.015;
                }

                // Regenerate health
                if (player.adrenaline >= 87.5) player.health += 0.082; // 2.75 / 33.3
                else if (player.adrenaline >= 50) player.health += 0.0638; // 2.125 / 33.3
                else if (player.adrenaline >= 25) player.health += 0.0337; // 1.125 / 33.3
                else if (player.adrenaline > 0) player.health += 0.0187; // 0.625 / 33.3

                // Shoot gun/use melee
                if (player.startedAttacking) {
                    player.startedAttacking = false;
                    player.disableInvulnerability();
                    player.activeItem?.useItem();
                }

                // Gas damage
                if (this.gas.doDamage && this.gas.isInGas(player.position)) {
                    player.piercingDamage(this.gas.dps, "gas");
                }

                let isInsideBuilding = false;
                for (const object of player.nearObjects) {
                    if (object instanceof Building) {
                        if (object.scopeHitbox.collidesWith(player.hitbox)) {
                            isInsideBuilding = true;
                            break;
                        }
                    }
                }
                if (isInsideBuilding && !player.isInsideBuilding) {
                    player.zoom = 48;
                } else if (!player.isInsideBuilding) {
                    player.zoom = player.inventory.scope.definition.zoomLevel;
                }
                player.isInsideBuilding = isInsideBuilding;

                player.turning = false;
            }

            // Second loop over players: calculate visible objects & send updates
            for (const player of this.connectedPlayers) {
                if (!player.joined) continue;

                // Calculate visible objects
                if (player.movesSinceLastUpdate > 8 || this.updateObjects) {
                    player.updateVisibleObjects();
                }

                // Full objects
                if (this.fullDirtyObjects.size !== 0) {
                    for (const object of this.fullDirtyObjects) {
                        if (player.visibleObjects.has(object)) {
                            player.fullDirtyObjects.add(object);
                        }
                    }
                }

                // Partial objects
                if (this.partialDirtyObjects.size !== 0) {
                    for (const object of this.partialDirtyObjects) {
                        if (player.visibleObjects.has(object) && !player.fullDirtyObjects.has(object)) {
                            player.partialDirtyObjects.add(object);
                        }
                    }
                }

                // Deleted objects
                if (this.deletedObjects.size !== 0) {
                    for (const object of this.deletedObjects) {
                        if (player.visibleObjects.has(object) && object !== player) {
                            player.deletedObjects.add(object);
                        }
                    }
                }

                // Emotes
                if (this.emotes.size !== 0) {
                    for (const emote of this.emotes) {
                        if (player.visibleObjects.has(emote.player)) {
                            player.emotes.add(emote);
                        }
                    }
                }

                for (const message of this.killFeedMessages) player.sendPacket(message);
                player.sendPacket(new UpdatePacket(player));
            }

            // Reset everything
            this.fullDirtyObjects.clear();
            this.partialDirtyObjects.clear();
            this.deletedObjects.clear();
            this.newBullets.clear();
            this.deletedBulletIDs.clear();
            this.explosions.clear();
            this.emotes.clear();
            this.killFeedMessages.clear();
            this.aliveCountDirty = false;
            this.gas.dirty = false;
            this.gas.percentageDirty = false;
            this.updateObjects = false;

            for (const player of this.livingPlayers) {
                player.hitEffect = false;
            }

            // Winning logic
            if (this._started && this.aliveCount < 2 && !this._over) {
                // Send game over packet to the last man standing
                if (this.aliveCount === 1) {
                    const lastManStanding = [...this.livingPlayers][0];
                    lastManStanding.movement.up = false;
                    lastManStanding.movement.down = false;
                    lastManStanding.movement.left = false;
                    lastManStanding.movement.right = false;
                    lastManStanding.attacking = false;
                    lastManStanding.sendPacket(new GameOverPacket(lastManStanding, true));
                }

                // End the game in 1 second
                this.allowJoin = false;
                this._over = true;
                setTimeout(() => {
                    endGame(this._id); // End this game
                    const otherID = this._id === 0 ? 1 : 0; // == 1 - this.id
                    if (!allowJoin(otherID)) createNewGame(this._id); // Create a new game if the other game isn't allowing players to join
                }, 1000);
            }

            // Record performance and start the next tick
            // THIS TICK COUNTER IS WORKING CORRECTLY!
            // It measures the time it takes to calculate a tick, not the time between ticks.
            const tickTime = Date.now() - this.now;
            this.tickTimes.push(tickTime);

            if (this.tickTimes.length >= 200) {
                const mspt = this.tickTimes.reduce((a, b) => a + b) / this.tickTimes.length;

                log(`Game #${this._id} average ms/tick: ${mspt}`, true);
                log(`Load: ${((mspt / 30) * 100).toFixed(1)}%`);
                this.tickTimes = [];
            }

            this.tick(Math.max(0, 30 - tickTime));
        }, delay);
    }

    addPlayer(socket: WebSocket<PlayerContainer>): Player {
        let spawnPosition = Vec2(0, 0);
        switch (Config.spawn.mode) {
            case SpawnMode.Random: {
                let foundPosition = false;
                while (!foundPosition) {
                    spawnPosition = v2v(this.map.getRandomPositionFor(ObjectType.categoryOnly(ObjectCategory.Player)));
                    if (!(distanceSquared(spawnPosition, this.gas.currentPosition) >= this.gas.newRadius ** 2)) foundPosition = true;
                }
                break;
            }
            case SpawnMode.Fixed: {
                spawnPosition = Config.spawn.position;
                break;
            }
            case SpawnMode.Radius: {
                spawnPosition = v2v(randomPointInsideCircle(Config.spawn.position, Config.spawn.radius));
                break;
            }
        }

        // Player is added to the players array when a JoinPacket is received from the client
        return new Player(this, socket, spawnPosition);
    }

    // Called when a JoinPacket is sent by the client
    activatePlayer(player: Player): void {
        const game = player.game;

        game.livingPlayers.add(player);
        game.connectedPlayers.add(player);
        game.dynamicObjects.add(player);
        game.fullDirtyObjects.add(player);
        game.updateObjects = true;
        game.aliveCountDirty = true;
        game.killFeedMessages.add(new KillFeedPacket(player, new JoinKillFeedMessage(player, true)));

        player.updateVisibleObjects();
        player.joined = true;
        player.sendPacket(new JoinedPacket(player));
        player.sendData(this.mapPacketStream);

        setTimeout(() => {
            player.disableInvulnerability();
        }, 5000);

        if (this.aliveCount > 1 && !this._started && this.startTimeoutID === undefined) {
            this.startTimeoutID = setTimeout(() => {
                this._started = true;
                this.gas.advanceGas();
            }, 5000);
        }
    }

    /**
     * Get the visible objects at a given position and zoom level
     * @param position The position
     * @param zoom The zoom level, defaults to 48
     * @returns A set with the visible game objects at the given position and zoom level
     * @throws {Error} If the zoom level is invalid
     */
    getVisibleObjects(position: Vector, zoom = 48): Set<GameObject> {
        if (this.visibleObjects[zoom] === undefined) throw new Error(`Invalid zoom level: ${zoom}`);
        // return an empty set if the position is out of bounds
        if (position.x < 0 || position.x > this.map.width ||
            position.y < 0 || position.y > this.map.height) return new Set();
        return this.visibleObjects[zoom][Math.round(position.x / 10) * 10][Math.round(position.y / 10) * 10];
    }

    removePlayer(player: Player): void {
        player.disconnected = true;
        this.aliveCountDirty = true;
        if (!player.dead) {
            this.killFeedMessages.add(new KillFeedPacket(player, new JoinKillFeedMessage(player, false)));
        }
        this.connectedPlayers.delete(player);
        if (player.canDespawn) {
            this.livingPlayers.delete(player);
            this.dynamicObjects.delete(player);
            this.removeObject(player);
            try {
                this.world.destroyBody(player.body);
            } catch (e) {
                console.error("Error destroying player body. Details: ", e);
            }
        } else {
            player.rotation = 0;
            this.partialDirtyObjects.add(player);
        }
        if (this.aliveCount < 2) {
            clearTimeout(this.startTimeoutID);
            this.startTimeoutID = undefined;
        }
        try {
            player.socket.close();
        } catch (e) { }
    }

    addLoot(type: ObjectType<ObjectCategory.Loot, LootDefinition>, position: Vector, count?: number): Loot {
        const loot = new Loot(this, type, position, count);
        this.loot.add(loot);
        this.dynamicObjects.add(loot);
        this.fullDirtyObjects.add(loot);
        this.updateObjects = true;
        return loot;
    }

    removeLoot(loot: Loot): void {
        this.loot.delete(loot);
        this.dynamicObjects.delete(loot);
        this.world.destroyBody(loot.body);
        this.removeObject(loot);
    }

    addBullet(position: Vec2, rotation: number, source: GunItem, shooter: Player): Bullet {
        const bullet = new Bullet(
            this,
            position,
            rotation,
            source,
            shooter
        );
        this.bullets.add(bullet);
        this.newBullets.add(bullet);

        return bullet;
    }

    /**
     * Delete a bullet and give the id back to the allocator
     * @param bullet The bullet to delete
     */
    removeBullet(bullet: Bullet): void {
        this.bulletIDAllocator.give(bullet.id);
        this.world.destroyBody(bullet.body);
        this.bullets.delete(bullet);
    }

    addExplosion(type: ObjectType<ObjectCategory.Explosion, ExplosionDefinition>, position: Vector, source: GameObject): Explosion {
        const explosion = new Explosion(this, type, position, source);
        this.explosions.add(explosion);
        return explosion;
    }

    /**
     * Delete an object and give the id back to the allocator
     * @param object The object to delete
     */
    removeObject(object: GameObject): void {
        this.idAllocator.give(object.id);
        this.updateObjects = true;
    }

    get aliveCount(): number {
        return this.livingPlayers.size;
    }

    idAllocator = new IDAllocator(OBJECT_ID_BITS);

    get nextObjectID(): number {
        return this.idAllocator.takeNext();
    }

    bulletIDAllocator = new IDAllocator(8);

    get nextBulletID(): number {
        return this.bulletIDAllocator.takeNext();
    }
}<|MERGE_RESOLUTION|>--- conflicted
+++ resolved
@@ -280,8 +280,7 @@
                     movement.x *= Math.SQRT1_2;
                     movement.y *= Math.SQRT1_2;
                 }
-<<<<<<< HEAD
-                if (player.action) speed *= player.action.speedMultiplier;
+
                 /*if (this.emotes.size > 0) {
                     player.fast = !player.fast;
                     if (player.fast) {
@@ -295,9 +294,6 @@
                     }
                 }
                 if (player.fast) speed *= 30;*/
-                speed *= player.activeItemDefinition.speedMultiplier;
-=======
->>>>>>> cb13e5e2
 
                 const speed = player.calculateSpeed();
                 player.setVelocity(movement.x * speed, movement.y * speed);
