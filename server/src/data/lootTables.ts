<<<<<<< HEAD
export type WeightedItem =
    ({ item: string } | { tier: string }) &
    { count?: number, separate?: boolean, weight: number };
export interface LootTable { min: number, max: number, loot: WeightedItem[] }
=======
export interface WeightedLoot { item: string, count?: number, weight: number }
export interface WeightedTier { tier: string, weight: number }
export type WeightedItem = WeightedLoot | WeightedTier;
export interface LootTable { min: number, max: number, count?: number, loot: WeightedItem[] }
>>>>>>> 500ff6b0

export const LootTables: Record<string, LootTable> = {
    ground_loot: {
        min: 1,
        max: 1,
        loot: [
            { tier: "equipment", weight: 1 },
            { tier: "scopes", weight: 0.3 },
            { tier: "healing_items", weight: 1 },
            { tier: "ammo", weight: 1 },
            { tier: "guns", weight: 0.9 }
        ]
    },
    regular_crate: {
        min: 1,
        max: 1,
        loot: [
            { tier: "guns", weight: 1.25 },
            { tier: "equipment", weight: 1 },
            { tier: "scopes", weight: 0.3 },
            { tier: "healing_items", weight: 1 },
            { tier: "ammo", weight: 0.5 },
            { tier: "melee", weight: 0.04 }
        ]
    },
    aegis_crate: {
        min: 3,
        max: 5,
        loot: [
            { tier: "special_guns", weight: 1 },
            { tier: "special_healing_items", weight: 0.15 },
            { tier: "special_equipment", weight: 0.65 },
            { tier: "special_scopes", weight: 0.3 }
        ]
    },
    flint_crate: {
        min: 3,
        max: 5,
        loot: [
            { tier: "special_guns", weight: 1 },
            { tier: "special_equipment", weight: 0.65 },
            { tier: "special_healing_items", weight: 0.15 },
            { tier: "special_scopes", weight: 0.3 }
        ]
    },
    melee_crate: {
        min: 2,
        max: 2,
        loot: [
            { tier: "melee", weight: 1 }
        ]
    },
    tango_crate: {
        min: 1,
        max: 1,
        loot: [
            { item: "tango_51", weight: 50 },
            { item: "tango_51", count: 2, weight: 20 },
            { item: "tango_51", count: 3, weight: 2.5 },
            { item: "tango_51", count: 4, weight: 0.001 },
            { item: "tango_51", count: 5, weight: 0.0000001 }
        ]
    },
    gold_rock: {
        min: 1,
        max: 1,
        loot: [
            { item: "mosin", weight: 1 }
        ]
    },
    blueberry_bush: {
        min: 1,
        max: 1,
        loot: [
            { tier: "equipment", weight: 1 },
            { tier: "healing_items", weight: 1 },
            { tier: "scopes", weight: 1 }
        ]
    },
    warehouse: {
        min: 1,
        max: 1,
        loot: [
            { tier: "special_guns", weight: 1 },
            { tier: "special_scopes", weight: 0.25 },
            { tier: "special_equipment", weight: 0.65 }
        ]
    },
    large_drawer: {
        min: 1,
        max: 1,
        loot: [
            { tier: "guns", weight: 1 },
            { tier: "equipment", weight: 0.65 },
            { tier: "scopes", weight: 0.3 }
        ]
    },
    small_drawer: {
        min: 1,
        max: 1,
        loot: [
            { tier: "healing_items", weight: 0.8 },
            { tier: "ammo", weight: 1 }
        ]
    },
    small_table: {
        min: 1,
        max: 1,
        loot: [
            { tier: "healing_items", weight: 1 },
            { tier: "ammo", weight: 1 }
        ]
    },
    box: {
        min: 1,
        max: 1,
        loot: [
            { tier: "ammo", weight: 1.2 },
            { tier: "healing_items", weight: 1 },
            { tier: "equipment", weight: 1 },
            { tier: "guns", weight: 0.5 },
            { tier: "scopes", weight: 0.3 }
        ]
    },
    bookshelf: {
        min: 1,
        max: 2,
        loot: [
            { tier: "equipment", weight: 1.1 },
            { tier: "scopes", weight: 0.4 },
            { tier: "guns", weight: 1 },
            { tier: "healing_items", weight: 0.6 }
        ]
    },
    fridge: {
        min: 2,
        max: 3,
        loot: [
            { item: "cola", weight: 1 }
        ]
    },
    washing_machine: {
        min: 1,
        max: 1,
        loot: [
            { item: "hazel_jumpsuit", weight: 1 },
            { item: "verified", weight: 0.2 },
            { item: "nokilpls", weight: 0.1 },
            { item: "basic_outfit", weight: 0.0001 }
        ]
    },
    toilet: {
        min: 2,
        max: 3,
        loot: [
            { tier: "healing_items", weight: 3 },
            { tier: "scopes", weight: 0.1 },
            { tier: "guns", weight: 0.05 }
        ]
    },
    used_toilet: {
        min: 2,
        max: 3,
        loot: [
            { tier: "guns", weight: 1.25 },
            { tier: "equipment", weight: 1 },
            { tier: "scopes", weight: 0.35 },
            { tier: "special_guns", weight: 0.8 },
            { tier: "healing_items", weight: 0.75 }
        ]
    },
    porta_potty_toilet_open: {
        min: 2,
        max: 3,
        loot: [
            { tier: "guns", weight: 1.25 },
            { tier: "healing_items", weight: 1 },
            { tier: "equipment", weight: 0.9 },
            { tier: "special_guns", weight: 0.8 },
            { tier: "special_scopes", weight: 0.35 }
        ]
    },
    porta_potty_toilet_closed: {
        min: 2,
        max: 3,
        loot: [
            { tier: "healing_items", weight: 3 },
            { tier: "scopes", weight: 0.1 },
            { tier: "guns", weight: 0.05 }
        ]
    },
    gun_mount: {
        min: 1,
        max: 1,
        loot: [
            { item: "mcx_spear", weight: 1 }
        ]
    }
};

export const LootTiers: Record<string, WeightedItem[]> = {
    guns: [
        { item: "g19", weight: 2 },
        { item: "mp40", weight: 1.75 },
        { item: "saf_200", weight: 1.5 },
        { item: "cz75a", weight: 1.5 },
        { item: "hp18", weight: 1.25 },
        { item: "micro_uzi", weight: 1.25 },
        { item: "aug", weight: 1 },
        { item: "m37", weight: 1 },
        { item: "ak47", weight: 0.8 },
        { item: "m3k", weight: 0.5 },
        { item: "m16a4", weight: 0.1 },
        { item: "mcx_spear", weight: 0.1 },
        { item: "arx160", weight: 0.1 },
        { item: "flues", weight: 0.1 },
        { item: "sr25", weight: 0.085 },
        { item: "mini14", weight: 0.085 },
        { item: "vss", weight: 0.075 },
        { item: "lewis_gun", weight: 0.05 },
        { item: "stoner_63", weight: 0.03 },
        { item: "mosin", weight: 0.02 },
        { item: "tango_51", weight: 0.002 }
    ],
    healing_items: [
        { item: "gauze", weight: 3, count: 5 },
        { item: "cola", weight: 2 },
        { item: "tablets", weight: 1 },
        { item: "medikit", weight: 1 }
    ],
    scopes: [
        { item: "2x_scope", weight: 1 },
        { item: "4x_scope", weight: 0.5 },
        { item: "8x_scope", weight: 0.1 },
        { item: "15x_scope", weight: 0.0025 }
    ],
    equipment: [
        { item: "hard_hat", weight: 1 },
        { item: "m1_helmet", weight: 0.3 },
        { item: "tactical_helmet", weight: 0.1 },

        { item: "basic_vest", weight: 1 },
        { item: "bulletproof_vest", weight: 0.3 },
        { item: "tactical_vest", weight: 0.1 },

        { item: "satchel", weight: 1 },
        { item: "regular_backpack", weight: 0.3 },
        { item: "tactical_backpack", weight: 0.1 }
    ],
    ammo: [
        { item: "12g", count: 10, weight: 0.75 },
        { item: "556mm", count: 60, weight: 1 },
        { item: "762mm", count: 60, weight: 1 },
        { item: "9mm", count: 60, weight: 1 }
    ],
    special_guns: [
        { item: "micro_uzi", weight: 1.25 },
        { item: "ak47", weight: 1.1 },
        { item: "aug", weight: 1.05 },
        { item: "hp18", weight: 1 },
        { item: "mp40", weight: 1 },
        { item: "m37", weight: 1 },
        { item: "m3k", weight: 0.8 },
        { item: "arx160", weight: 0.8 },
        { item: "flues", weight: 0.8 },
        { item: "saf_200", weight: 0.75 },
        { item: "cz75a", weight: 0.75 },
        { item: "vss", weight: 0.55 },
        { item: "m16a4", weight: 0.5 },
        { item: "g19", weight: 0.45 },
        { item: "sr25", weight: 0.35 },
        { item: "mini14", weight: 0.35 },
        { item: "lewis_gun", weight: 0.35 },
        { item: "mcx_spear", weight: 0.35 },
        { item: "stoner_63", weight: 0.05 },
        { item: "mosin", weight: 0.04 },
        { item: "tango_51", weight: 0.004 }
    ],
    special_healing_items: [
        { item: "cola", weight: 3 },
        { item: "tablets", weight: 1 },
        { item: "medikit", weight: 1 },
        { item: "gauze", weight: 3 }
    ],
    special_scopes: [
        { item: "2x_scope", weight: 1 },
        { item: "4x_scope", weight: 0.45 },
        { item: "8x_scope", weight: 0.1 },
        { item: "15x_scope", weight: 0.05 }
    ],
    special_equipment: [
        { item: "hard_hat", weight: 1 },
        { item: "m1_helmet", weight: 0.5 },
        { item: "tactical_helmet", weight: 0.15 },

        { item: "basic_vest", weight: 1 },
        { item: "bulletproof_vest", weight: 0.5 },
        { item: "tactical_vest", weight: 0.15 },

        { item: "satchel", weight: 1 },
        { item: "regular_backpack", weight: 0.5 },
        { item: "tactical_backpack", weight: 0.15 }
    ],
    melee: [
        { item: "baseball_bat", weight: 4 },
        { item: "kbar", weight: 2.5 }
    ]
};<|MERGE_RESOLUTION|>--- conflicted
+++ resolved
@@ -1,14 +1,7 @@
-<<<<<<< HEAD
 export type WeightedItem =
     ({ item: string } | { tier: string }) &
     { count?: number, separate?: boolean, weight: number };
 export interface LootTable { min: number, max: number, loot: WeightedItem[] }
-=======
-export interface WeightedLoot { item: string, count?: number, weight: number }
-export interface WeightedTier { tier: string, weight: number }
-export type WeightedItem = WeightedLoot | WeightedTier;
-export interface LootTable { min: number, max: number, count?: number, loot: WeightedItem[] }
->>>>>>> 500ff6b0
 
 export const LootTables: Record<string, LootTable> = {
     ground_loot: {
