import { ObjectCategory } from "../../../common/src/constants";
import { Buildings } from "../../../common/src/definitions/buildings";
import { type LootDefinition, Loots } from "../../../common/src/definitions/loots";
import { Obstacles } from "../../../common/src/definitions/obstacles";
import { type Orientation, type Variation } from "../../../common/src/typings";
import { circleCollision } from "../../../common/src/utils/math";
import { ItemType } from "../../../common/src/utils/objectDefinitions";
import { ObjectType } from "../../../common/src/utils/objectType";
import { randomPointInsideCircle } from "../../../common/src/utils/random";
import { type Vector, v, vAdd, vClone } from "../../../common/src/utils/vector";
import { type Map } from "../map";

interface MapDefinition {
<<<<<<< HEAD

    readonly width: number
    readonly height: number

=======
>>>>>>> b769ca24
    readonly buildings?: Record<string, number>
    readonly obstacles?: Record<string, number>

    // Obstacles with custom spawn logic
    /* eslint-disable @typescript-eslint/indent */
    readonly specialObstacles?: Record<
        string,
        {
            readonly spawnProbability?: number
            readonly radius?: number
            readonly squareRadius?: boolean
        } & (
            {
                readonly count: number
            } | {
                readonly min: number
                readonly max: number
            }
        )
    >

    readonly loots?: Record<string, number>

    // Custom callback to generate stuff
    readonly genCallback?: (map: Map) => void
}

export const Maps: Record<string, MapDefinition> = {
    main: {
        width: 1024,
        height: 1024,
        buildings: {
            warehouse: 4,
            house: 4,
            porta_potty: 10
        },
        obstacles: {
            oil_tank: 6,
            regular_crate: 150,
            oak_tree: 140,
            pine_tree: 12,
            birch_tree: 16,
            rock: 140,
            bush: 85,
            blueberry_bush: 20,
            barrel: 70,
            super_barrel: 20,
            melee_crate: 1,
            gold_rock: 1
        },
        specialObstacles: {
            oil_tank: {
                count: 3,
                radius: 200,
                squareRadius: true
            },
            aegis_crate: {
                min: 3,
                max: 4
            },
            flint_crate: {
                min: 3,
                max: 4
            }
        },
        loots: {
            ground_loot: 40
        }
    },
    debug: {
        width: 1024,
        height: 1024,
        genCallback: (map: Map) => {
            // Generate all Buildings

            const buildingPos = v(map.width / 2, map.height / 2 - 50);
            const buildingStartPos = vClone(buildingPos);

            for (const building of Buildings.definitions.filter(definition => definition.idString !== "porta_potty")) {
                for (let orientation = 0; orientation < 4; orientation++) {
                    map.generateBuilding(ObjectType.fromString(ObjectCategory.Building, building.idString), buildingPos, orientation as Orientation);
                    buildingPos.y -= 100;
                }
                buildingPos.y = buildingStartPos.y;
                buildingPos.x += 100;
            }

            // Generate all Obstacles
            const obstaclePos = v(map.width / 2 - 140, map.height / 2);

            for (const obstacle of Obstacles.definitions) {
                for (let i = 0; i < (obstacle.variations ?? 1); i++) {
                    map.generateObstacle(obstacle.idString, obstaclePos, 0, 1, i as Variation);

                    obstaclePos.x += 20;
                    if (obstaclePos.x > map.width / 2 - 20) {
                        obstaclePos.x = map.width / 2 - 140;
                        obstaclePos.y += 20;
                    }
                }
            }

            // Generate all Loots
            const itemPos = v(map.width / 2, map.height / 2);
            for (const item of Loots.definitions) {
                map.game.addLoot(ObjectType.fromString(ObjectCategory.Loot, item.idString), itemPos, 511);

                itemPos.x += 10;
                if (itemPos.x > map.width / 2 + 100) {
                    itemPos.x = map.width / 2;
                    itemPos.y += 10;
                }
            }
        }
    },
    // Arena map to test guns with really bad custom generation code lol
    arena: {
        width: 512,
        height: 512,
        genCallback: (map: Map) => {
            // Function to generate all game loot items
            const genLoots = (pos: Vector, yOff: number, xOff: number): void => {
                const width = 50;

                const startPos = vClone(pos);
                startPos.x -= width / 2;
                const itemPos = vClone(startPos);

                for (const item of Loots.definitions) {
                    const itemType = ObjectType.fromString<ObjectCategory.Loot, LootDefinition>(ObjectCategory.Loot, item.idString);
                    const def = itemType.definition;

                    /* eslint-disable @typescript-eslint/prefer-nullish-coalescing */
                    if (((def.itemType === ItemType.Melee || def.itemType === ItemType.Scope) && def.noDrop) ||
                        "ephemeral" in def ||
                        (def.itemType === ItemType.Backpack && def.level === 0) ||
                        def.itemType === ItemType.Skin) continue;

                    map.game.addLoot(itemType, itemPos, Infinity);

                    itemPos.x += xOff;
                    if ((xOff > 0 && itemPos.x > startPos.x + width) || (xOff < 0 && itemPos.x < startPos.x - width)) {
                        itemPos.x = startPos.x;
                        itemPos.y -= yOff;
                    }
                }
            };

            // Fixed obstacles
            const obstacles = [
                { id: "rock", pos: v(10, 10) },
                { id: "rock", pos: v(30, 40) },
                { id: "rock", pos: v(30, 80) },
                { id: "regular_crate", pos: v(20, 15) },
                { id: "barrel", pos: v(25, 25) },
                { id: "rock", pos: v(80, 10) },
                { id: "rock", pos: v(60, 15) },
                { id: "oak_tree", pos: v(20, 70) },
                { id: "oil_tank", pos: v(120, 25) },
                { id: "birch_tree", pos: v(110, 50) }
            ];

            const center = v(map.width / 2, map.height / 2);

            for (const obstacle of obstacles) {
                map.generateObstacle(obstacle.id, vAdd(center, obstacle.pos), 0, 1, 1);
                map.generateObstacle(obstacle.id, vAdd(center, v(obstacle.pos.x * -1, obstacle.pos.y)), 0, 1);
                map.generateObstacle(obstacle.id, vAdd(center, v(obstacle.pos.x, obstacle.pos.y * -1)), 0, 1);
                map.generateObstacle(obstacle.id, vAdd(center, v(obstacle.pos.x * -1, obstacle.pos.y * -1)), 0, 1);
            }

            genLoots(vAdd(center, v(-70, 70)), 8, 8);
            genLoots(vAdd(center, v(70, 70)), 8, 8);
            genLoots(vAdd(center, v(-70, -70)), -8, 8);
            genLoots(vAdd(center, v(70, -70)), -8, 8);

            // Generate random obstacles around the center
            const randomObstacles: MapDefinition["obstacles"] = {
                oak_tree: 50,
                rock: 50,
                bush: 20,
                birch_tree: 5,
                barrel: 15,
                super_barrel: 2
            };

            const getPos = (): Vector => {
                let pos = vClone(center);
                while (circleCollision(center, 120, pos, 1)) {
                    pos = randomPointInsideCircle(center, 250);
                }
                return pos;
            };

            for (const obstacle in randomObstacles) {
                const obstacleType = ObjectType.fromString(ObjectCategory.Obstacle, obstacle);
                for (let i = 0; i < randomObstacles[obstacle]; i++) {
                    map.generateObstacle(obstacle, map.getRandomPositionFor(obstacleType, 1, 0, getPos), 0, 1);
                }
            }
        }
    }
};<|MERGE_RESOLUTION|>--- conflicted
+++ resolved
@@ -11,13 +11,8 @@
 import { type Map } from "../map";
 
 interface MapDefinition {
-<<<<<<< HEAD
-
     readonly width: number
     readonly height: number
-
-=======
->>>>>>> b769ca24
     readonly buildings?: Record<string, number>
     readonly obstacles?: Record<string, number>
 
