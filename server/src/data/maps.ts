--- conflicted
+++ resolved
@@ -20,10 +20,7 @@
     readonly height: number
     readonly oceanSize: number
     readonly beachSize: number
-<<<<<<< HEAD
-=======
     readonly rivers?: number
->>>>>>> 0f57ca34
     readonly buildings?: Record<string, number>
     readonly obstacles?: Record<string, number>
 
@@ -60,14 +57,9 @@
     main: {
         width: 1344,
         height: 1344,
-<<<<<<< HEAD
-        oceanSize: 144,
-        beachSize: 32,
-=======
         oceanSize: 128,
         beachSize: 32,
         rivers: 3,
->>>>>>> 0f57ca34
         buildings: {
             refinery: 1,
             warehouse: 4,
@@ -298,15 +290,6 @@
             { name: "stark is noob", position: v(0.5, 0.5) }
         ]
     },
-<<<<<<< HEAD
-    single: {
-        width: 300,
-        height: 300,
-        beachSize: 16,
-        oceanSize: 16,
-        genCallback(map) {
-            map.generateBuilding("small_house", v(this.width / 2, this.height / 2), 0);
-=======
     singleBuilding: {
         width: 1024,
         height: 1024,
@@ -323,7 +306,6 @@
         oceanSize: 16,
         genCallback(map) {
             map.generateObstacle("vault_door", v(this.width / 2, this.height / 2), 0);
->>>>>>> 0f57ca34
         }
     },
     guns_test: {
