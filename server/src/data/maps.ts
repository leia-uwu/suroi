--- conflicted
+++ resolved
@@ -13,11 +13,8 @@
 import { type WebSocket } from "uWebSockets.js";
 import { type GunItem } from "../inventory/gunItem";
 import { Skins } from "../../../common/src/definitions/skins";
-<<<<<<< HEAD
+import { type LootTables } from "./lootTables";
 import { Melees } from "../../../common/src/definitions/melees";
-=======
-import { type LootTables } from "./lootTables";
->>>>>>> d91bab8b
 
 interface MapDefinition {
     readonly width: number
