--- conflicted
+++ resolved
@@ -44,11 +44,7 @@
 
         this.definition = this.source.type.definition.ballistics;
 
-<<<<<<< HEAD
         this.maxDistance = (maxDistance === 0) ? this.definition.maxDistance : maxDistance;
-=======
-        this.maxDistance = this.definition.maxDistance / (reflectionCount + 1);
->>>>>>> e7c024d9
 
         this.maxDistanceSquared = this.maxDistance ** 2;
 
