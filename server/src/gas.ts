import { GasState } from "../../common/src/constants";
import { clamp, distanceSquared, lerp, vecLerp } from "../../common/src/utils/math";
import { log } from "../../common/src/utils/misc";
import { randomPointInsideCircle } from "../../common/src/utils/random";
<<<<<<< HEAD
import { v, vClone, type Vector } from "../../common/src/utils/vector";
import { Config, GasMode } from "./config";
=======
import { type Vector, v, vClone } from "../../common/src/utils/vector";
import { Config } from "./config";
>>>>>>> 5aacdf3e
import { GasStages } from "./data/gasStages";
import { GasMode } from "./defaultConfig";
import { type Game } from "./game";
import { createNewGame } from "./server";

export class Gas {
    stage = 0;
    state = GasState.Inactive;
    initialDuration = 0;
    countdownStart = 0;
    percentage = 0;

    oldPosition: Vector;
    newPosition: Vector;
    currentPosition: Vector;

    oldRadius = GasStages[0].oldRadius;
    newRadius = GasStages[0].newRadius;

    currentRadius = GasStages[0].oldRadius;
    dps = 0;
    ticksSinceLastDamage = 0;

    dirty = false;
    percentageDirty = false;

    doDamage = false;

    game: Game;
    timeoutID: NodeJS.Timeout | undefined;

    constructor(game: Game) {
        this.game = game;

        this.oldPosition = v(game.map.width / 2, game.map.height / 2);
        this.newPosition = vClone(this.oldPosition);
        this.currentPosition = vClone(this.oldPosition);
    }

    tick(): void {
        if (this.state !== GasState.Inactive) {
            this.percentage = (this.game.now - this.countdownStart) / (1000 * this.initialDuration);
            this.percentageDirty = true;
        }

        this.ticksSinceLastDamage++;
        this.doDamage = false;
        if (this.ticksSinceLastDamage >= 30) {
            this.ticksSinceLastDamage = 0;
            this.doDamage = true;
            if (this.state === GasState.Advancing) {
                this.currentPosition = vecLerp(this.oldPosition, this.newPosition, this.percentage);
                this.currentRadius = lerp(this.oldRadius, this.newRadius, this.percentage);
            }
        }
    }

    advanceGas(): void {
        if (Config.gas.mode === GasMode.Disabled) return;
        const currentStage = GasStages[this.stage + 1];
        if (currentStage === undefined) return;
        const duration = Config.gas.mode === GasMode.Debug && currentStage.duration !== 0 ? Config.gas.overrideDuration : currentStage.duration;
        this.stage++;
        this.state = currentStage.state;
        this.initialDuration = duration;
        this.percentage = 1;
        this.countdownStart = this.game.now;

        if (currentStage.preventJoin) {
            log(`Game #${this.game.id} is preventing new players from joining`);
            this.game.allowJoin = false;
            const id = this.game.id === 0 ? 1 : 0;
            createNewGame(id);
        }

        if (currentStage.state === GasState.Waiting) {
            this.oldPosition = vClone(this.newPosition);
            if (currentStage.newRadius !== 0) {
                if (Config.gas.mode === GasMode.Debug) {
                    this.newPosition = v(this.game.map.width / 2, this.game.map.height / 2);
                } else {
                    this.newPosition = randomPointInsideCircle(this.oldPosition, currentStage.oldRadius - currentStage.newRadius);
                    const radius = currentStage.newRadius;
                    this.newPosition.x = clamp(this.newPosition.x, radius, this.game.map.width - radius);
                    this.newPosition.y = clamp(this.newPosition.y, radius, this.game.map.height - radius);
                }
            } else {
                this.newPosition = vClone(this.oldPosition);
            }
            this.currentPosition = vClone(this.oldPosition);
            this.currentRadius = currentStage.oldRadius;
        }
        this.oldRadius = currentStage.oldRadius;
        this.newRadius = currentStage.newRadius;
        this.dps = currentStage.dps;
        this.dirty = true;
        this.percentageDirty = true;

        // Start the next stage
        if (duration !== 0) {
            this.timeoutID = setTimeout(() => this.advanceGas(), duration * 1000);
        }
    }

    isInGas(position: Vector): boolean {
        return distanceSquared(position, this.currentPosition) >= this.currentRadius ** 2;
    }
}<|MERGE_RESOLUTION|>--- conflicted
+++ resolved
@@ -2,13 +2,8 @@
 import { clamp, distanceSquared, lerp, vecLerp } from "../../common/src/utils/math";
 import { log } from "../../common/src/utils/misc";
 import { randomPointInsideCircle } from "../../common/src/utils/random";
-<<<<<<< HEAD
-import { v, vClone, type Vector } from "../../common/src/utils/vector";
-import { Config, GasMode } from "./config";
-=======
 import { type Vector, v, vClone } from "../../common/src/utils/vector";
 import { Config } from "./config";
->>>>>>> 5aacdf3e
 import { GasStages } from "./data/gasStages";
 import { GasMode } from "./defaultConfig";
 import { type Game } from "./game";
