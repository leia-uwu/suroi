--- conflicted
+++ resolved
@@ -91,58 +91,11 @@
             if (attempts >= 200) {
                 console.warn(`[WARNING] Maximum spawn attempts exceeded for: ${type.idString}`);
             }
-<<<<<<< HEAD
             position = randomVector(0, this.width, 0, this.height);
             for (const object of this.game.staticObjects) {
                 if ((object.hitbox?.collidesWith(hitbox)) === true) collided = true;
             }
         }
         return position;
-=======
-
-            thisPos = randomVector(0, this.width, 0, this.height);
-            let shouldContinue = false;
-
-            for (const thisBound of thisBounds) {
-                if (thisBound.type === CollisionType.Rectangle) {
-                    const newBound = rotateRect(thisPos, thisBound.originalMin, thisBound.originalMax, scale, orientation);
-                    thisBound.min = newBound.min;
-                    thisBound.max = newBound.max;
-                }
-
-                for (const that of this.game.staticObjects) {
-                    if (that instanceof Building) {
-                        // obstacles and players should still spawn on top of bunkers
-                        if ((kind === ObjectKind.Obstacle || kind === ObjectKind.Player) && that.layer === 1) continue;
-                        for (const thatBound of that.mapObstacleBounds) {
-                            if (thisBound.type === CollisionType.Circle) {
-                                if (rectCollision(thatBound.min, thatBound.max, thisPos, thisBound.rad)) {
-                                    shouldContinue = true;
-                                }
-                            } else if (thisBound.type === CollisionType.Rectangle) {
-                                if (rectRectCollision(thatBound.min, thatBound.max, thisBound.min, thisBound.max)) {
-                                    shouldContinue = true;
-                                }
-                            }
-                        }
-                    } else if (that instanceof Obstacle) {
-
-                    }
-
-                    if (shouldContinue) break;
-                }
-
-                if (shouldContinue) break;
-            }
-
-            if (shouldContinue) continue;
-            foundPosition = true;
-        }
-        return thisPos!;*/
-        return {
-            x: 0,
-            y: 0
-        };
->>>>>>> 09a8cdfa
     }
 }