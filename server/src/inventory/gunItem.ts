--- conflicted
+++ resolved
@@ -131,36 +131,25 @@
             }
         }
 
+        const clipDistance = this.owner.distanceToMouse - this.definition.length;
+
         const limit = definition.bulletCount ?? 1;
-<<<<<<< HEAD
-=======
-
-        const clipDistance = this.owner.distanceToMouse - this.definition.length;
-
->>>>>>> de8cd601
+
         for (let i = 0; i < limit; i++) {
             this.owner.game.addBullet(
                 this,
                 this.owner,
                 {
                     position: jitter
-                        ? vAdd(position, randomPointInsideCircle(v(0, 0), jitter))
+                        ? randomPointInsideCircle(position, jitter)
                         : position,
                     rotation: owner.rotation + Math.PI / 2 +
-                            (definition.consistentPatterning === true
-                                ? 2 * (i / limit - 0.5)
-                                : randomFloat(-1, 1)) * spread
+                        (definition.consistentPatterning === true
+                            ? 2 * (i / limit - 0.5)
+                            : randomFloat(-1, 1)) * spread,
+                    clipDistance
                 }
             );
-<<<<<<< HEAD
-=======
-
-            this.owner.game.addBullet(this, this.owner, {
-                position,
-                rotation,
-                clipDistance
-            });
->>>>>>> de8cd601
         }
 
         owner.recoil.active = true;
@@ -179,7 +168,7 @@
 
         if (
             (definition.fireMode !== FireMode.Single || this.owner.isMobile) &&
-                this.owner.activeItem === this
+            this.owner.activeItem === this
         ) {
             clearTimeout(this._autoFireTimeoutID);
             this._autoFireTimeoutID = setTimeout(this._useItemNoDelayCheck.bind(this, false), definition.fireDelay);
