--- conflicted
+++ resolved
@@ -94,16 +94,9 @@
         const spread = degreesToRadians((definition.shotSpread + (this.owner.isMoving ? definition.moveSpread : 0)) / 2);
         const jitter = definition.jitterRadius ?? 0;
 
-<<<<<<< HEAD
-        let position = vAdd(
-            owner.position,
-            vRotate(v(definition.length + jitter, 0), owner.rotation) // player radius + gun length
-        );
-=======
         const rotated = vRotate(v(definition.length - jitter, 0), owner.rotation); // player radius + gun length
 
         let position = vAdd(owner.position, rotated);
->>>>>>> bc807af0
 
         for (
             const object of
