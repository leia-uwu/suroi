--- conflicted
+++ resolved
@@ -28,15 +28,9 @@
     "@types/howler": "^2.2.7",
     "@types/intersects": "^2.5.0",
     "@types/jquery": "^3.5.16",
-<<<<<<< HEAD
-    "@types/node": "^20.5.0",
-    "@typescript-eslint/eslint-plugin": "^5.62.0",
-    "@typescript-eslint/parser": "^5.62.0",
-=======
     "@types/node": "^20.5.1",
     "@typescript-eslint/eslint-plugin": "^6.4.0",
     "@typescript-eslint/parser": "^6.4.0",
->>>>>>> 2c21a77d
     "autoprefixer": "^10.4.15",
     "babel-loader": "^9.1.3",
     "copy-webpack-plugin": "^11.0.0",
