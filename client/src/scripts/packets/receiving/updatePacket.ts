--- conflicted
+++ resolved
@@ -39,11 +39,6 @@
         });
 
         const angleBetween: number = Phaser.Math.Angle.ShortestBetween(p.container.angle, Phaser.Math.RadToDeg(Math.atan2(p.serverData.rotation.y, p.serverData.rotation.x)));
-<<<<<<< HEAD
-=======
-        console.log(p.container.angle + angleBetween);
-
->>>>>>> adf858d9
         p.scene.tweens.add({
             targets: p.container,
             angle: p.container.angle + angleBetween,
