/*
Copyright (C) 2023 Henry Sanger (https://suroi.io)

This program is free software: you can redistribute it and/or modify
it under the terms of the GNU General Public License as published by
the Free Software Foundation, either version 3 of the License, or
(at your option) any later version.

This program is distributed in the hope that it will be useful,
but WITHOUT ANY WARRANTY; without even the implied warranty of
MERCHANTABILITY or FITNESS FOR A PARTICULAR PURPOSE.  See the
GNU General Public License for more details.

You should have received a copy of the GNU General Public License
along with this program.  If not, see <https://www.gnu.org/licenses/>.
*/

import { ReceivingPacket } from "../../types/receivingPacket";
import { type SuroiBitStream } from "../../../../../common/src/utils/suroiBitStream";
import { type Player } from "../../objects/player";
import Phaser from "phaser";
import { type Vector } from "../../../../../common/src/utils/vector";
import Vector2 = Phaser.Math.Vector2;

export class UpdatePacket extends ReceivingPacket {
    public constructor(player: Player) {
        super(player);
    }

    deserialize(stream: SuroiBitStream): void {
        const p: Player = this.player;
        if (p === undefined) return;
        p.position = stream.readVector(0, 0, 1024, 1024, 16);
        p.serverData.rotation = stream.readUnitVector(8);

        p.scene.tweens.add({
            targets: p.container,
            x: p.position.x * 20,
            y: p.position.y * 20,
            duration: 30
        });
<<<<<<< HEAD

=======
        const angleBetween: number = Phaser.Math.Angle.ShortestBetween(p.container.angle, Phaser.Math.RadToDeg(Math.atan2(p.serverData.rotation.y, p.serverData.rotation.x)));
        console.log(p.container.angle + angleBetween);
>>>>>>> 17a52ffc
        p.scene.tweens.add({
            targets: p.container,
            angle: p.container.angle + angleBetween,
            duration: 30
        });
    }
}<|MERGE_RESOLUTION|>--- conflicted
+++ resolved
@@ -39,12 +39,10 @@
             y: p.position.y * 20,
             duration: 30
         });
-<<<<<<< HEAD
 
-=======
         const angleBetween: number = Phaser.Math.Angle.ShortestBetween(p.container.angle, Phaser.Math.RadToDeg(Math.atan2(p.serverData.rotation.y, p.serverData.rotation.x)));
         console.log(p.container.angle + angleBetween);
->>>>>>> 17a52ffc
+
         p.scene.tweens.add({
             targets: p.container,
             angle: p.container.angle + angleBetween,
