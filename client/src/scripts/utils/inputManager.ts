--- conflicted
+++ resolved
@@ -5,7 +5,6 @@
 import { defaultBinds } from "./console/defaultClientCVars";
 import { gameConsole, keybinds } from "./console/gameConsole";
 import { EmoteSlot, FIRST_EMOTE_ANGLE, FOURTH_EMOTE_ANGLE, SECOND_EMOTE_ANGLE, THIRD_EMOTE_ANGLE } from "./constants";
-<<<<<<< HEAD
 import { SpectatePacket } from "../packets/sending/spectatePacket";
 import { ItemType } from "../../../../common/src/utils/objectDefinitions";
 import { GunDefinition } from "../../../../common/src/definitions/guns";
@@ -70,19 +69,6 @@
             while (!game.playerManager.weapons[index]) {
                 index = absMod((index + step), INVENTORY_MAX_WEAPONS);
             }
-=======
-import { consoleVariables } from "./console/variables";
-
-function fireAllEventsAtKey(input: string, down: boolean): number {
-    const actions = keybinds.getActionsBoundToInput(input) ?? [];
-    for (const action of actions) {
-        let query = action;
-        if (!down) {
-            if (query.startsWith("+")) { // Invertible action
-                query = query.replace("+", "-");
-            } else query = ""; // If the action isn't invertible, then we do nothing
-        }
->>>>>>> ad150068
 
         gameConsole.handleQuery(query);
     }
@@ -258,7 +244,6 @@
                 game.activePlayer.container.rotation = game.playerManager.rotation;
             }
             game.playerManager.turning = true;
-<<<<<<< HEAD
 
             if (game.activePlayer && game.activePlayer.activeItem.definition.itemType === ItemType.Gun) {
                 game.activePlayer.images.aimTrail.alpha = 1
@@ -271,9 +256,6 @@
             } else {
                 game.playerManager.shootOnRelease = true
             }
-=======
-            game.playerManager.attacking = data.distance > size / 3;
->>>>>>> ad150068
         });
 
         rightJoyStick.on("end", () => {
