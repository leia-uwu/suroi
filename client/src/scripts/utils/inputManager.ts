--- conflicted
+++ resolved
@@ -144,8 +144,6 @@
         gameContainer.addEventListener("pointerup", (event) => {
             this.attacking = false;
         });
-<<<<<<< HEAD
-=======
 
         window.addEventListener("blur", () => {
             for (const k of this.focusController) {
@@ -153,7 +151,6 @@
             }
             this.focusController = [];
         });
->>>>>>> 47adaa30
 
         // different event targets… why?
         window.addEventListener("keydown", this.handleInputEvent.bind(this, true));
