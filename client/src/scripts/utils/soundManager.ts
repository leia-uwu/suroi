import { Howl } from "howler";
<<<<<<< HEAD
import { Materials } from "../../../../common/src/definitions/obstacles";
=======
import { FloorTypes } from "../../../../common/src/definitions/buildings";
>>>>>>> e9e71b9b
import { Guns } from "../../../../common/src/definitions/guns";
import { HealingItems } from "../../../../common/src/definitions/healingItems";
import { Materials } from "../../../../common/src/definitions/obstacles";
import { clamp } from "../../../../common/src/utils/math";
<<<<<<< HEAD
import { FloorTypes } from "../../../../common/src/utils/mapUtils";
=======
import { v, vLength, vSub, type Vector } from "../../../../common/src/utils/vector";
import { consoleVariables } from "../utils/console/variables";
>>>>>>> e9e71b9b

export interface Sound {
    readonly name: string
    readonly id: number
}

export class SoundManager {
    sounds: Record<string, Howl>;

    volume = consoleVariables.get.builtIn("cv_sfx_volume").value;

    position = v(0, 0);

    constructor() {
        this.sounds = {};
    }

    load(name: string, path: string): void {
        const sound = new Howl({ src: `./${path}.mp3` });
        sound.load();
        this.sounds[name] = sound;
    }

    play(name: string, position?: Vector, fallOff = 1, maxRange = 256): Sound {
        const sound = this.sounds[name];
        let id = -1;

        if (sound) {
            let volume = this.volume;
            let stereoNorm = 0;
            if (position) {
                const baseVolume = this.volume;
                const diff = vSub(this.position, position);
                const dist = vLength(diff);
                const distNormal = clamp(Math.abs(dist / maxRange), 0, 1);
                const scaledVolume = (1.0 - distNormal) ** (1.0 + fallOff * 2.0);
                volume = scaledVolume * baseVolume;
                stereoNorm = clamp(diff.x / maxRange * -1.0, -1.0, 1.0);
            }

            if (volume > 0) {
                id = sound.play();
                sound.volume(volume, id);
                sound.stereo(stereoNorm, id);
            }
        } else {
            console.warn(`Sound with name "${name}" not found.`);
        }

        return {
            name,
            id
        };
    }

    stop(sound: Sound): void {
        this.sounds[sound.name].stop(sound.id);
    }

    get(name: string): Howl {
        return this.sounds[name];
    }
}

export function loadSounds(soundManager: SoundManager): void {
    const soundsToLoad = [
        [
            "gun_click",
            "audio/sfx/gun_click"
        ],
        [
            "swing",
            "audio/sfx/swing"
        ],
        [
            "emote",
            "audio/sfx/emote"
        ],
        [
            "door_open",
            "audio/sfx/door_open"
        ],
        [
            "door_close",
            "audio/sfx/door_close"
        ],
        [
            "ceiling_collapse",
            "audio/sfx/ceiling_collapse"
        ],
        [
            "player_hit_1",
            "audio/sfx/hits/player_hit_1"
        ],
        [
            "player_hit_2",
            "audio/sfx/hits/player_hit_2"
        ],
        [
            "pickup",
            "audio/sfx/pickup/pickup"
        ],
        [
            "ammo_pickup",
            "audio/sfx/pickup/ammo_pickup"
        ],
        [
            "scope_pickup",
            "audio/sfx/pickup/scope_pickup"
        ],
        [
            "gauze_pickup",
            "audio/sfx/pickup/gauze_pickup"
        ],
        [
            "medikit_pickup",
            "audio/sfx/pickup/medikit_pickup"
        ],
        [
            "cola_pickup",
            "audio/sfx/pickup/cola_pickup"
        ],
        [
            "tablets_pickup",
            "audio/sfx/pickup/tablets_pickup"
        ]
    ];

    for (const material of Materials) {
        soundsToLoad.push([`${material}_hit_1`, `audio/sfx/hits/${material}_hit_1`]);
        soundsToLoad.push([`${material}_hit_2`, `audio/sfx/hits/${material}_hit_2`]);
        soundsToLoad.push([`${material}_destroyed`, `audio/sfx/hits/${material}_destroyed`]);
    }

    for (const gun of Guns) {
        soundsToLoad.push([`${gun.idString}_fire`, `audio/sfx/weapons/${gun.idString}_fire`]);
        soundsToLoad.push([`${gun.idString}_switch`, `audio/sfx/weapons/${gun.idString}_switch`]);
        soundsToLoad.push([`${gun.idString}_reload`, `audio/sfx/weapons/${gun.idString}_reload`]);
    }

    for (const healingItem of HealingItems) {
        soundsToLoad.push([healingItem.idString, `audio/sfx/healing/${healingItem.idString}`]);
    }

    for (const floorType in FloorTypes) {
        soundsToLoad.push([`${floorType}_step_1`, `audio/sfx/footsteps/${floorType}_1`]);
        soundsToLoad.push([`${floorType}_step_2`, `audio/sfx/footsteps/${floorType}_2`]);
    }

    for (const [name, path] of soundsToLoad) {
        soundManager.load(name, path);
    }
}<|MERGE_RESOLUTION|>--- conflicted
+++ resolved
@@ -1,19 +1,11 @@
 import { Howl } from "howler";
-<<<<<<< HEAD
-import { Materials } from "../../../../common/src/definitions/obstacles";
-=======
-import { FloorTypes } from "../../../../common/src/definitions/buildings";
->>>>>>> e9e71b9b
 import { Guns } from "../../../../common/src/definitions/guns";
 import { HealingItems } from "../../../../common/src/definitions/healingItems";
 import { Materials } from "../../../../common/src/definitions/obstacles";
 import { clamp } from "../../../../common/src/utils/math";
-<<<<<<< HEAD
 import { FloorTypes } from "../../../../common/src/utils/mapUtils";
-=======
 import { v, vLength, vSub, type Vector } from "../../../../common/src/utils/vector";
 import { consoleVariables } from "../utils/console/variables";
->>>>>>> e9e71b9b
 
 export interface Sound {
     readonly name: string
