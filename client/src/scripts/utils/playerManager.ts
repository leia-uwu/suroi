--- conflicted
+++ resolved
@@ -100,7 +100,6 @@
 
     rotation = 0;
 
-<<<<<<< HEAD
     private _action = InputActions.None;
     get action(): InputActions { return this._action; }
     set action(value) {
@@ -111,13 +110,9 @@
     itemToSwitch = -1;
     itemToDrop = -1;
     consumableToConsume?: HealingItemDefinition | ScopeDefinition;
-=======
+
     distanceToMouse = 0;
 
-    action = InputActions.None;
-    itemToSwitch = 0;
-    itemToDrop = 0;
->>>>>>> de8cd601
 
     private _attacking = false;
     get attacking(): boolean { return this._attacking; }
