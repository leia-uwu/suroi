import { InputActions } from "../../../../common/src/constants";
import type { AmmoDefinition } from "../../../../common/src/definitions/ammos";
import type { ArmorDefinition } from "../../../../common/src/definitions/armors";
import type { BackpackDefinition } from "../../../../common/src/definitions/backpacks";
import type { HealingItemDefinition } from "../../../../common/src/definitions/healingItems";
import type { ScopeDefinition } from "../../../../common/src/definitions/scopes";
import type { ThrowableDefinition } from "../../../../common/src/definitions/throwables";
import type { Game } from "../game";

declare global {
    interface Element {
        requestFullscreen: (options?: FullscreenOptions) => Promise<void>
        webkitRequestFullScreen?: (options?: FullscreenOptions) => Promise<void>
    }
}

export function requestFullscreen(): void {
    const elem = document.documentElement;

    if (typeof elem.requestFullscreen === "function") {
        void elem.requestFullscreen().catch();
    } else if (typeof elem.webkitRequestFullScreen === "function") {
        void elem.webkitRequestFullScreen().catch();
    }
}

export function formatDate(seconds: number): string {
    const date = new Date(seconds * 1000);
    let timeString = "";
    const minutes = date.getMinutes();
    if (minutes > 0) timeString += `${minutes}m`;
    timeString += `${date.getSeconds()}s`;

    return timeString;
}

<<<<<<< HEAD
export function dropItemListener(game: Game, container: JQuery, item: HealingItemDefinition | ScopeDefinition | ThrowableDefinition | ArmorDefinition | BackpackDefinition | AmmoDefinition): void {
    container[0].addEventListener(
        "pointerdown",
        (e: PointerEvent): void => {
            e.stopPropagation();
            if (e.button === 2) {
                game.inputManager.addAction({
                    type: InputActions.DropItem,
                    item
                });
            }
=======
export function stringIsPositiveNumber(str: string): boolean {
    const matches = str.match(/\d+/);
    return matches !== null && matches[0].length === str.length;
}

export function stringify(val: unknown): string {
    switch (typeof val) {
        case "string":
        case "number":
        case "undefined":
        case "object":
        case "boolean": return `${String(val)}`;
        case "bigint": return `${val}n`;
        case "symbol": return val.toString();
        case "function": return `function ${val.name}(${Array.from({ length: val.length }, (_, i) => `arg${i}`).join(", ")}) -> any`;
    }
}

export const allowedTags = Object.freeze([
    // Headings
    "h1", "h2", "h3", "h4", "h5", "h6",

    // Text stuff
    "blockquote", "p", "pre", "span",

    // List stuff
    "li", "ol", "ul",

    // Inline elements
    "a", "em", "b", "bdi", "br", "cite", "code", "del", "ins",
    "kbd", "mark", "q", "s", "samp", "small", "span", "strong",
    "sub", "sup", "time", "u", "var",

    // Table stuff
    "caption", "col", "colgroup", "table", "tbody", "td", "tfoot",
    "th", "thead", "tr"
]);

export function sanitizeHTML(message: string, opts?: { readonly strict: boolean, readonly escapeSpaces?: boolean }): string {
    return message.replace(
        /<\/?.*?>/g,
        match => {
            const tag = match.replace(/<\/?|>/g, "").split(" ")[0];

            let str = !opts?.strict && allowedTags.includes(tag)
                ? match
                : match
                    .replace(/</g, "&lt;")
                    .replace(/>/g, "&gt;");

            opts?.escapeSpaces && (str = str.replace(/ /g, "&nbsp;"));

            return str;
>>>>>>> b6fb5ab8
        }
    );
}<|MERGE_RESOLUTION|>--- conflicted
+++ resolved
@@ -34,7 +34,6 @@
     return timeString;
 }
 
-<<<<<<< HEAD
 export function dropItemListener(game: Game, container: JQuery, item: HealingItemDefinition | ScopeDefinition | ThrowableDefinition | ArmorDefinition | BackpackDefinition | AmmoDefinition): void {
     container[0].addEventListener(
         "pointerdown",
@@ -46,10 +45,8 @@
                     item
                 });
             }
-=======
-export function stringIsPositiveNumber(str: string): boolean {
-    const matches = str.match(/\d+/);
-    return matches !== null && matches[0].length === str.length;
+        }
+    );
 }
 
 export function stringify(val: unknown): string {
@@ -100,7 +97,6 @@
             opts?.escapeSpaces && (str = str.replace(/ /g, "&nbsp;"));
 
             return str;
->>>>>>> b6fb5ab8
         }
     );
 }