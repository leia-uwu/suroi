--- conflicted
+++ resolved
@@ -1,12 +1,7 @@
 import { BaseTexture, Sprite, Spritesheet, Texture, type ColorSource, type Graphics, type SpriteSheetJson } from "pixi.js";
 import { Buildings } from "../../../../common/src/definitions/buildings";
-<<<<<<< HEAD
-import { CircleHitbox, ComplexHitbox, PolygonHitbox, RectangleHitbox, type Hitbox } from "../../../../common/src/utils/hitbox";
-import { vMul, type Vector } from "../../../../common/src/utils/vector";
-=======
 import { CircleHitbox, ComplexHitbox, RectangleHitbox, type Hitbox, PolygonHitbox } from "../../../../common/src/utils/hitbox";
 import { type Vector, vMul } from "../../../../common/src/utils/vector";
->>>>>>> 0f57ca34
 import { PIXI_SCALE } from "./constants";
 
 declare const ATLAS_HASH: string;
@@ -63,11 +58,6 @@
 
     setFrame(frame: string): SuroiSprite {
         this.texture = textures[frame] ?? textures["_missing_texture.svg"];
-        return this;
-    }
-
-    setTint(tint: ColorSource): SuroiSprite {
-        this.tint = tint;
         return this;
     }
 
@@ -144,12 +134,7 @@
     } else if (hitbox instanceof ComplexHitbox) {
         for (const h of hitbox.hitboxes) drawHitbox(h, color, graphics);
     } else if (hitbox instanceof PolygonHitbox) {
-<<<<<<< HEAD
         graphics.drawPolygon(hitbox.points.map(point => toPixiCoords(point)));
-=======
-        const points = hitbox.points.map(point => toPixiCoords(point));
-        graphics.drawPolygon(points);
->>>>>>> 0f57ca34
     }
 
     graphics.closePath().endFill();
