--- conflicted
+++ resolved
@@ -61,12 +61,6 @@
         this.loadSound("grass_step_01", "sfx/footsteps/grass_01");
         this.loadSound("grass_step_02", "sfx/footsteps/grass_02");
 
-<<<<<<< HEAD
-        $(window).on("resize", (): void => {
-            this.cameras.main.setZoom(this.game.canvas.width / 2560);
-        });
-        this.cameras.main.setZoom(this.game.canvas.width / 2560);
-=======
         $(window).on("resize", this.resize.bind(this));
     }
 
@@ -74,7 +68,6 @@
         this.cameras.main.setZoom(window.innerWidth / 2560);
         this.gasRect.width = window.innerWidth * 2;
         this.gasRect.height = window.innerWidth * 2;
->>>>>>> 613c9a8c
     }
 
     private loadSound(name: string, path: string): void {
