--- conflicted
+++ resolved
@@ -195,14 +195,6 @@
         // Position and rotation
         if (this.position !== undefined) this.oldPosition = vClone(this.position);
         this.position = data.position;
-
-<<<<<<< HEAD
-        if (consoleVariables.get.builtIn("pf_show_pos").value) {
-            $("#coordinates-hud").text(`X: ${Math.round(this.position.x * 100) / 100} Y: ${Math.round(this.position.y * 100) / 100}`);
-        }
-
-=======
->>>>>>> 5cb1c91f
         this.hitbox.position = this.position;
 
         if (this.isActivePlayer) {
@@ -215,7 +207,7 @@
                 this.game.map.indicator.setRotation(this.rotation);
             }
 
-            if (localStorageInstance.config.showCoordinates) {
+            if (consoleVariables.get.builtIn("showCoordinates").value) {
                 $("#coordinates-hud").text(`X: ${this.position.x.toFixed(2)} Y: ${this.position.y.toFixed(2)}`);
             }
         }
