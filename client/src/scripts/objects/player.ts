import { Container } from "pixi.js";
import {
    AnimationType,
    ObjectCategory,
    PLAYER_RADIUS,
    PlayerActions,
    ZIndexes
} from "../../../../common/src/constants";
import { type ArmorDefinition } from "../../../../common/src/definitions/armors";
import { Backpacks } from "../../../../common/src/definitions/backpacks";
import { type EmoteDefinition } from "../../../../common/src/definitions/emotes";
import { type GunDefinition } from "../../../../common/src/definitions/guns";
import { type HealingItemDefinition, HealType } from "../../../../common/src/definitions/healingItems";
import { Helmets } from "../../../../common/src/definitions/helmets";
import { type LootDefinition } from "../../../../common/src/definitions/loots";
import { type MeleeDefinition } from "../../../../common/src/definitions/melees";
import { Vests } from "../../../../common/src/definitions/vests";
import { CircleHitbox } from "../../../../common/src/utils/hitbox";
import { angleBetweenPoints, distanceSquared, velFromAngle } from "../../../../common/src/utils/math";
import { type ItemDefinition, ItemType } from "../../../../common/src/utils/objectDefinitions";
import { ObjectType } from "../../../../common/src/utils/objectType";
import { type ObjectsNetData } from "../../../../common/src/utils/objectsSerializations";
import { random, randomBoolean, randomFloat, randomVector } from "../../../../common/src/utils/random";
import { v, vAdd, vAdd2, vClone, type Vector, vRotate } from "../../../../common/src/utils/vector";
import { type Game } from "../game";
import { GameObject } from "../types/gameObject";
import { consoleVariables } from "../utils/console/variables";
<<<<<<< HEAD
import { COLORS, HITBOX_COLORS, HITBOX_DEBUG_MODE, PIXI_SCALE, UI_DEBUG_MODE } from "../utils/constants";
import { SuroiSprite, drawHitbox, toPixiCoords } from "../utils/pixi";
=======
import { HITBOX_COLORS, HITBOX_DEBUG_MODE, PIXI_SCALE, UI_DEBUG_MODE } from "../utils/constants";
import { drawHitbox, SuroiSprite, toPixiCoords } from "../utils/pixi";
>>>>>>> caee1931
import { type Sound } from "../utils/soundManager";
import { EaseFunctions, Tween } from "../utils/tween";
import { Obstacle } from "./obstacle";
import { type ParticleEmitter } from "./particles";
import { FloorTypes } from "../../../../common/src/utils/mapUtils";

export class Player extends GameObject {
    declare readonly type: ObjectType<ObjectCategory.Player>;

    name!: string;

    activeItem = ObjectType.fromString<ObjectCategory.Loot, ItemDefinition>(ObjectCategory.Loot, "fists");

    oldItem = this.activeItem.idNumber;

    isNew = true;

    get isActivePlayer(): boolean {
        return this.id === this.game.activePlayerID;
    }

    animationSeq!: boolean;

    footstepSound?: Sound;
    actionSound?: Sound;

    action = {
        type: PlayerActions.None,
        seq: 0,
        item: undefined as undefined | ObjectType<ObjectCategory.Loot, HealingItemDefinition>
    };

    damageable = true;

    readonly images: {
        readonly vest: SuroiSprite
        readonly body: SuroiSprite
        readonly leftFist: SuroiSprite
        readonly rightFist: SuroiSprite
        readonly backpack: SuroiSprite
        readonly helmet: SuroiSprite
        readonly weapon: SuroiSprite
        readonly muzzleFlash: SuroiSprite
        readonly emoteBackground: SuroiSprite
        readonly emoteImage: SuroiSprite
        readonly waterOverlay: SuroiSprite
    };

    readonly emoteContainer: Container;
    healingParticlesEmitter: ParticleEmitter;

    emoteAnim?: Tween<Container>;
    emoteHideAnim?: Tween<Container>;

    leftFistAnim?: Tween<SuroiSprite>;
    rightFistAnim?: Tween<SuroiSprite>;
    weaponAnim?: Tween<SuroiSprite>;
    muzzleFlashFadeAnim?: Tween<SuroiSprite>;
    muzzleFlashRecoilAnim?: Tween<SuroiSprite>;

    _emoteHideTimeoutID?: NodeJS.Timeout;

    distSinceLastFootstep = 0;

    helmetLevel = 0;
    vestLevel = 0;
    backpackLevel = 0;

    readonly radius = PLAYER_RADIUS;

    hitbox = new CircleHitbox(this.radius);

    floorType = "grass";
    waterOverlayAnim?: Tween<SuroiSprite>;

    constructor(game: Game, id: number) {
        super(game, ObjectType.categoryOnly(ObjectCategory.Player), id);

        this.images = {
            vest: new SuroiSprite().setVisible(false),
            body: new SuroiSprite(),
            leftFist: new SuroiSprite(),
            rightFist: new SuroiSprite(),
            backpack: new SuroiSprite().setPos(-55, 0).setVisible(false).setZIndex(5),
            helmet: new SuroiSprite().setPos(-5, 0).setVisible(false).setZIndex(6),
            weapon: new SuroiSprite(),
            muzzleFlash: new SuroiSprite("muzzle_flash").setVisible(false).setZIndex(7).setAnchor(v(0, 0.5)),
            emoteBackground: new SuroiSprite("emote_background").setPos(0, 0),
            emoteImage: new SuroiSprite().setPos(0, 0),
            waterOverlay: new SuroiSprite("water_overlay").setVisible(false)
        };

        this.container.addChild(
            this.images.vest,
            this.images.body,
            this.images.waterOverlay,
            this.images.leftFist,
            this.images.rightFist,
            this.images.weapon,
            this.images.muzzleFlash,
            this.images.backpack,
            this.images.helmet
        );

        this.game.camera.container.removeChild(this.container);
        this.game.playersContainer.addChild(this.container);

        this.emoteContainer = new Container();
        this.game.camera.container.addChild(this.emoteContainer);
        this.emoteContainer.addChild(this.images.emoteBackground, this.images.emoteImage);
        this.emoteContainer.zIndex = ZIndexes.Emotes;
        this.emoteContainer.visible = false;

        this.updateFistsPosition(false);
        this.updateWeapon();

        this.healingParticlesEmitter = this.game.particleManager.addEmitter({
            delay: 350,
            active: false,
            spawnOptions: () => {
                let frame = "";
                if (this.action.item?.definition.itemType === ItemType.Healing) {
                    frame = HealType[this.action.item.definition.healType].toLowerCase();
                }
                return {
                    frames: `${frame}_particle`,
                    position: this.hitbox.randomPoint(),
                    lifeTime: 1000,
                    zIndex: ZIndexes.Players,
                    rotation: 0,
                    alpha: {
                        start: 1,
                        end: 0
                    },
                    scale: {
                        start: 1,
                        end: 1.5
                    },
                    speed: v(randomFloat(-1, 1), -3)
                };
            }
        });

        this.images.waterOverlay.tint = COLORS.water;
    }

    override updateContainerPosition(): void {
        super.updateContainerPosition();
        if (!this.destroyed) this.emoteContainer.position = vAdd2(this.container.position, 0, -175);
    }

    spawnCasingParticles(): void {
        const weaponDef = this.activeItem.definition as GunDefinition;
        const initialRotation = this.rotation + Math.PI / 2;
        const spinAmount = randomFloat(Math.PI / 2, Math.PI);
        if (weaponDef.casingParticles !== undefined) {
            this.game.particleManager.spawnParticle({
                frames: `${weaponDef.ammoType}_particle`,
                zIndex: ZIndexes.Players,
                position: vAdd(this.position, vRotate(weaponDef.casingParticles.position, this.rotation)),
                lifeTime: 400,
                scale: {
                    start: 0.8,
                    end: 0.4
                },
                alpha: {
                    start: 1,
                    end: 0,
                    ease: EaseFunctions.sextIn
                },
                rotation: {
                    start: initialRotation,
                    end: initialRotation + spinAmount
                },
                speed: vRotate(vAdd2(randomVector(2, -5, 10, 15), -(spinAmount / 4), 0), this.rotation)
            });
        }
    }

    override updateFromData(data: ObjectsNetData[ObjectCategory.Player]): void {
        // Position and rotation
        if (this.position !== undefined) this.oldPosition = vClone(this.position);
        this.position = data.position;
        this.hitbox.position = this.position;

        if (this.isActivePlayer) {
            if (consoleVariables.get.builtIn("cv_movement_smoothing").value) {
                this.game.camera.position = toPixiCoords(this.position);
            }
            this.game.soundManager.position = this.position;
            this.game.map.setPosition(this.position);
            if (consoleVariables.get.builtIn("cv_animate_rotation").value === "client") {
                this.game.map.indicator.setRotation(this.rotation);
            }

            if (consoleVariables.get.builtIn("pf_show_pos").value) {
                $("#coordinates-hud").text(`X: ${this.position.x.toFixed(2)} Y: ${this.position.y.toFixed(2)}`);
            }
        }

        const floorType = this.game.map.terrainGrid.getFloor(this.position);

        if (floorType !== this.floorType) {
            if (FloorTypes[floorType].overlay) this.images.waterOverlay.setVisible(true);
            this.waterOverlayAnim?.kill();
            this.waterOverlayAnim = new Tween(this.game, {
                target: this.images.waterOverlay,
                to: {
                    alpha: FloorTypes[floorType].overlay ? 1 : 0
                },
                duration: 200,
                onComplete: () => {
                    if (!FloorTypes[floorType].overlay) this.images.waterOverlay.setVisible(false);
                }
            });
        }
        this.floorType = floorType;

        if (this.oldPosition !== undefined) {
            this.distSinceLastFootstep += distanceSquared(this.oldPosition, this.position);

            if (this.distSinceLastFootstep > 7) {
                this.footstepSound = this.playSound(`${this.floorType}_step_${random(1, 2)}`, 0.6, 48);
                this.distSinceLastFootstep = 0;

                if (FloorTypes[floorType].particles) {
                    const origin = this.hitbox.randomPoint();
                    const options = {
                        frames: "ripple_particle",
                        zIndex: zIndexes.Ground,
                        position: origin,
                        lifeTime: 1000,
                        speed: v(0, 0)
                    };
                    // outer
                    this.game.particleManager.spawnParticle({
                        ...options,
                        scale: {
                            start: randomFloat(0.45, 0.55),
                            end: randomFloat(2.95, 3.05)
                        },
                        alpha: {
                            start: randomFloat(0.55, 0.65),
                            end: 0
                        }
                    });
                    // inner
                    this.game.particleManager.spawnParticle({
                        ...options,
                        scale: {
                            start: randomFloat(0.15, 0.35),
                            end: randomFloat(1.45, 1.55)
                        },
                        alpha: {
                            start: randomFloat(0.25, 0.35),
                            end: 0
                        }
                    });
                }
            }
        }

        this.rotation = data.rotation;

        const rotationStyleIsClient = consoleVariables.get.builtIn("cv_animate_rotation").value === "client";
        if (!rotationStyleIsClient ||
            !(rotationStyleIsClient && this.isActivePlayer && !this.game.spectating)
        ) this.container.rotation = this.rotation;

        if (this.isNew || !consoleVariables.get.builtIn("cv_movement_smoothing").value) {
            const pos = toPixiCoords(this.position);
            const emotePos = vAdd(pos, v(0, -175));
            this.container.position.copyFrom(pos);
            this.emoteContainer.position.copyFrom(emotePos);
        }

        // Animation
        if (this.animationSeq !== data.animation.seq && this.animationSeq !== undefined) {
            this.playAnimation(data.animation.type);
        }
        this.animationSeq = data.animation.seq;

        if (data.fullUpdate) {
            this.container.alpha = data.invulnerable ? 0.5 : 1;

            this.oldItem = this.activeItem.idNumber;
            this.activeItem = data.activeItem;
            if (this.isActivePlayer && !UI_DEBUG_MODE) {
                $("#weapon-ammo-container").toggle(this.activeItem.definition.itemType === ItemType.Gun);
            }

            const skinID = data.skin.idString;
            this.images.body.setFrame(`${skinID}_base`);
            this.images.leftFist.setFrame(`${skinID}_fist`);
            this.images.rightFist.setFrame(`${skinID}_fist`);

            this.helmetLevel = data.helmet;
            this.vestLevel = data.vest;
            this.backpackLevel = data.backpack;

            if (this.action.type !== data.action.type || this.action.seq !== data.action.seq) {
                let actionTime = 0;
                let actionSoundName = "";
                let actionName = "";
                this.healingParticlesEmitter.active = false;
                switch (data.action.type) {
                    case PlayerActions.None:
                        if (this.isActivePlayer) $("#action-container").hide().stop();
                        if (this.actionSound) this.game.soundManager.stop(this.actionSound);
                        break;
                    case PlayerActions.Reload: {
                        const weaponDef = (this.activeItem.definition as GunDefinition);
                        actionName = "Reloading...";
                        if (weaponDef.casingParticles?.spawnOnReload) this.spawnCasingParticles();
                        actionSoundName = `${this.activeItem.idString}_reload`;
                        actionTime = (this.activeItem.definition as GunDefinition).reloadTime;
                        break;
                    }
                    case PlayerActions.UseItem: {
                        const itemDef = (data.action.item as ObjectType<ObjectCategory.Loot, HealingItemDefinition>).definition;
                        actionName = `${itemDef.useText} ${itemDef.name}`;
                        actionTime = itemDef.useTime;
                        actionSoundName = itemDef.idString;
                        this.healingParticlesEmitter.active = true;
                        break;
                    }
                }
                if (this.isActivePlayer) {
                    if (actionName) {
                        $("#action-name").text(actionName);
                        $("#action-container").show();
                    }
                    if (actionTime > 0) {
                        $("#action-timer-anim").stop().width("0%").animate({ width: "100%" }, actionTime * 1000, "linear", () => {
                            $("#action-container").hide();
                        });
                    }
                }
                if (actionSoundName) this.actionSound = this.playSound(actionSoundName, 0.6, 48);
            }
            this.action.type = data.action.type;
            this.action.seq = data.action.seq;
            this.action.item = data.action.item;

            this.updateEquipment();

            this.updateFistsPosition(true);
            this.updateWeapon();
            this.isNew = false;
        }

        if (HITBOX_DEBUG_MODE) {
            const ctx = this.debugGraphics;
            ctx.clear();

            drawHitbox(this.hitbox, HITBOX_COLORS.player, ctx);

            switch (this.activeItem.definition.itemType) {
                case ItemType.Gun: {
                    const weaponDef = this.activeItem.definition as GunDefinition;
                    ctx.lineStyle({
                        color: HITBOX_COLORS.playerWeapon,
                        width: 4
                    });
                    ctx.moveTo(this.container.position.x, this.container.position.y);
                    const lineEnd = toPixiCoords(vAdd(this.position, vRotate(v(weaponDef.length, 0), this.rotation)));
                    ctx.lineTo(lineEnd.x, lineEnd.y);
                    ctx.endFill();
                    break;
                }
                case ItemType.Melee: {
                    const weaponDef = this.activeItem.definition as MeleeDefinition;
                    const rotated = vRotate(weaponDef.offset, this.rotation);
                    const position = vAdd(this.position, rotated);
                    const hitbox = new CircleHitbox(weaponDef.radius, position);
                    drawHitbox(hitbox, HITBOX_COLORS.playerWeapon, ctx);
                    break;
                }
            }
        }
    }

    updateFistsPosition(anim: boolean): void {
        this.leftFistAnim?.kill();
        this.rightFistAnim?.kill();
        this.weaponAnim?.kill();

        const weaponDef = this.activeItem.definition as GunDefinition | MeleeDefinition;
        const fists = weaponDef.fists;
        if (anim) {
            this.leftFistAnim = new Tween(this.game, {
                target: this.images.leftFist,
                to: { x: fists.left.x, y: fists.left.y },
                duration: fists.animationDuration
            });
            this.rightFistAnim = new Tween(this.game, {
                target: this.images.rightFist,
                to: { x: fists.right.x, y: fists.right.y },
                duration: fists.animationDuration
            });
        } else {
            this.images.leftFist.setPos(fists.left.x, fists.left.y);
            this.images.rightFist.setPos(fists.right.x, fists.right.y);
        }

        if (weaponDef.image) {
            this.images.weapon.setPos(weaponDef.image.position.x, weaponDef.image.position.y);
            this.images.weapon.setAngle(weaponDef.image.angle);
        }
    }

    updateWeapon(): void {
        const weaponDef = this.activeItem.definition as GunDefinition | MeleeDefinition;
        this.images.weapon.setVisible(weaponDef.image !== undefined);
        this.images.muzzleFlash.setVisible(weaponDef.image !== undefined);
        if (weaponDef.image) {
            if (weaponDef.itemType === ItemType.Melee) {
                this.images.weapon.setFrame(`${weaponDef.idString}`);
            } else if (weaponDef.itemType === ItemType.Gun) {
                this.images.weapon.setFrame(`${weaponDef.idString}_world`);
            }
            this.images.weapon.setPos(weaponDef.image.position.x, weaponDef.image.position.y);
            this.images.weapon.setAngle(weaponDef.image.angle);

            if (this.activeItem.idNumber !== this.oldItem) {
                this.muzzleFlashFadeAnim?.kill();
                this.muzzleFlashRecoilAnim?.kill();
                this.images.muzzleFlash.alpha = 0;
                if (this.isActivePlayer) this.playSound(`${this.activeItem.idString}_switch`, 0);
            }
        }

        if (weaponDef.itemType === ItemType.Gun) {
            this.images.leftFist.setZIndex(1);
            this.images.rightFist.setZIndex(1);
            this.images.weapon.setZIndex(2);
            this.images.body.setZIndex(3);
        } else if (weaponDef.itemType === ItemType.Melee) {
            this.images.leftFist.setZIndex(4);
            this.images.rightFist.setZIndex(4);
            this.images.body.setZIndex(2);
            this.images.weapon.setZIndex(1);
        }
        this.images.waterOverlay.setZIndex(this.images.body.zIndex + 1);
        this.container.sortChildren();
    }

    updateEquipment(): void {
        this.updateEquipmentWorldImage("helmet", Helmets);
        this.updateEquipmentWorldImage("vest", Vests);
        this.updateEquipmentWorldImage("backpack", Backpacks);

        if (this.isActivePlayer) {
            this.updateEquipmentSlot("helmet", Helmets);
            this.updateEquipmentSlot("vest", Vests);
            this.updateEquipmentSlot("backpack", Backpacks);
        }
    }

    updateEquipmentWorldImage(equipmentType: "helmet" | "vest" | "backpack", definitions: LootDefinition[]): void {
        const level = this[`${equipmentType}Level`];
        const image = this.images[equipmentType];
        if (level > 0) {
            image.setFrame(`${definitions[equipmentType === "backpack" ? level : level - 1].idString}_world`).setVisible(true);
        } else {
            image.setVisible(false);
        }
    }

    updateEquipmentSlot(equipmentType: "helmet" | "vest" | "backpack", definitions: LootDefinition[]): void {
        const container = $(`#${equipmentType}-slot`);
        const level = this[`${equipmentType}Level`];
        if (level > 0) {
            const definition = definitions[equipmentType === "backpack" ? level : level - 1];
            container.children(".item-name").text(`Lvl. ${level}`);
            container.children(".item-image").attr("src", `./img/game/loot/${definition.idString}.svg`);

            let itemTooltip = definition.name;
            if (equipmentType === "helmet" || equipmentType === "vest") {
                itemTooltip += `<br>Reduces ${(definition as ArmorDefinition).damageReduction * 100}% damage`;
            }
            container.children(".item-tooltip").html(itemTooltip);
        }
        container.css("visibility", level > 0 ? "visible" : "hidden");
    }

    emote(type: ObjectType<ObjectCategory.Emote, EmoteDefinition>): void {
        this.emoteAnim?.kill();
        this.emoteHideAnim?.kill();
        clearTimeout(this._emoteHideTimeoutID);
        this.playSound("emote", 0.4, 128);
        this.images.emoteImage.setFrame(`${type.idString}`);

        this.emoteContainer.visible = true;
        this.emoteContainer.scale.set(0);
        this.emoteContainer.alpha = 0;

        this.emoteAnim = new Tween(this.game, {
            target: this.emoteContainer,
            to: { alpha: 1 },
            duration: 250,
            ease: EaseFunctions.backOut,
            onUpdate: () => {
                this.emoteContainer.scale.set(this.emoteContainer.alpha);
            }
        });

        this._emoteHideTimeoutID = setTimeout(() => {
            this.emoteHideAnim = new Tween(this.game, {
                target: this.emoteContainer,
                to: { alpha: 0 },
                duration: 200,
                onUpdate: () => {
                    this.emoteContainer.scale.set(this.emoteContainer.alpha);
                },
                onComplete: () => {
                    this.emoteContainer.visible = false;
                }
            });
        }, 4000);
    }

    playAnimation(anim: AnimationType): void {
        switch (anim) {
            case AnimationType.Melee: {
                this.updateFistsPosition(false);
                const weaponDef = this.activeItem.definition as MeleeDefinition;
                if (weaponDef.fists.useLeft === undefined) break;

                let altFist = Math.random() < 0.5;
                if (!weaponDef.fists.randomFist) altFist = true;

                const duration = weaponDef.fists.animationDuration;

                if (!weaponDef.fists.randomFist || !altFist) {
                    this.leftFistAnim = new Tween(this.game, {
                        target: this.images.leftFist,
                        to: { x: weaponDef.fists.useLeft.x, y: weaponDef.fists.useLeft.y },
                        duration,
                        ease: EaseFunctions.sineIn,
                        yoyo: true
                    });
                }
                if (altFist) {
                    this.rightFistAnim = new Tween(this.game, {
                        target: this.images.rightFist,
                        to: { x: weaponDef.fists.useRight.x, y: weaponDef.fists.useRight.y },
                        duration,
                        ease: EaseFunctions.sineIn,
                        yoyo: true
                    });
                }

                if (weaponDef.image !== undefined) {
                    this.weaponAnim = new Tween(this.game, {
                        target: this.images.weapon,
                        to: {
                            x: weaponDef.image.usePosition.x,
                            y: weaponDef.image.usePosition.y,
                            angle: weaponDef.image.useAngle
                        },
                        duration,
                        ease: EaseFunctions.sineIn,
                        yoyo: true
                    });
                }

                this.playSound("swing", 0.4, 96);

                setTimeout(() => {
                    // Play hit effect on closest object
                    // TODO: share this logic with the server
                    const rotated = vRotate(weaponDef.offset, this.rotation);
                    const position = vAdd(this.position, rotated);
                    const hitbox = new CircleHitbox(weaponDef.radius, position);

                    const damagedObjects: Array<Player | Obstacle> = [];

                    for (const object of this.game.objects) {
                        if (
                            !object.dead &&
                            object !== this &&
                            object.damageable &&
                            (object instanceof Obstacle || object instanceof Player)
                        ) {
                            if (object.hitbox?.collidesWith(hitbox)) {
                                damagedObjects.push(object);
                            }
                        }
                    }

                    damagedObjects
                        .sort((a: Player | Obstacle, b: Player | Obstacle): number => {
                            if (a instanceof Obstacle && a.type.definition.noMeleeCollision) return Infinity;
                            if (b instanceof Obstacle && b.type.definition.noMeleeCollision) return -Infinity;

                            return a.hitbox.distanceTo(this.hitbox).distance - b.hitbox.distanceTo(this.hitbox).distance;
                        })
                        .slice(0, Math.min(damagedObjects.length, weaponDef.maxTargets))
                        // eslint-disable-next-line @typescript-eslint/no-confusing-void-expression
                        .forEach(target => target.hitEffect(position, angleBetweenPoints(this.position, position)));
                }, 50);

                break;
            }
            case AnimationType.Gun: {
                const weaponDef = this.activeItem.definition as GunDefinition;
                this.playSound(`${weaponDef.idString}_fire`, 0.5);

                if (weaponDef.itemType === ItemType.Gun) {
                    this.updateFistsPosition(false);
                    const recoilAmount = PIXI_SCALE * (1 - weaponDef.recoilMultiplier);
                    this.weaponAnim = new Tween(this.game, {
                        target: this.images.weapon,
                        to: { x: weaponDef.image.position.x - recoilAmount },
                        duration: 50,
                        yoyo: true
                    });

                    if (!weaponDef.noMuzzleFlash) {
                        const muzzleFlash = this.images.muzzleFlash;
                        muzzleFlash.x = weaponDef.length * PIXI_SCALE;
                        muzzleFlash.setVisible(true);
                        muzzleFlash.alpha = 0.95;
                        const scale = randomFloat(0.75, 1);
                        muzzleFlash.scale = v(scale, scale * (randomBoolean() ? 1 : -1));
                        muzzleFlash.rotation += Math.PI * 2;
                        this.muzzleFlashFadeAnim?.kill();
                        this.muzzleFlashRecoilAnim?.kill();
                        this.muzzleFlashFadeAnim = new Tween(this.game, {
                            target: muzzleFlash,
                            to: { alpha: 0 },
                            duration: 100,
                            onComplete: () => muzzleFlash.setVisible(false)
                        });
                        this.muzzleFlashRecoilAnim = new Tween(this.game, {
                            target: muzzleFlash,
                            to: { x: muzzleFlash.x - recoilAmount },
                            duration: 50,
                            yoyo: true
                        });
                    }

                    this.leftFistAnim = new Tween(this.game, {
                        target: this.images.leftFist,
                        to: { x: weaponDef.fists.left.x - recoilAmount },
                        duration: 50,
                        yoyo: true
                    });

                    this.rightFistAnim = new Tween(this.game, {
                        target: this.images.rightFist,
                        to: { x: weaponDef.fists.right.x - recoilAmount },
                        duration: 50,
                        yoyo: true
                    });

                    if (!weaponDef.casingParticles?.spawnOnReload) this.spawnCasingParticles();
                }
                break;
            }
            case AnimationType.GunClick: {
                this.playSound("gun_click", 0.8, 48);
                break;
            }
        }
    }

    hitEffect(position: Vector, angle: number): void {
        this.game.soundManager.play(randomBoolean() ? "player_hit_1" : "player_hit_2", position, 0.2, 96);

        this.game.particleManager.spawnParticle({
            frames: "blood_particle",
            zIndex: 4,
            position,
            lifeTime: 1000,
            scale: {
                start: 0.5,
                end: 1
            },
            alpha: {
                start: 1,
                end: 0
            },
            speed: velFromAngle(angle, randomFloat(0.5, 1))
        });
    }

    destroy(): void {
        super.destroy();
        this.healingParticlesEmitter.destroy();
        if (this.actionSound) this.game.soundManager.stop(this.actionSound);
        if (this.isActivePlayer) $("#action-container").hide();
        clearTimeout(this._emoteHideTimeoutID);
        this.waterOverlayAnim?.kill();
        this.emoteHideAnim?.kill();
        this.emoteAnim?.kill();
        this.emoteContainer.destroy();
        this.leftFistAnim?.kill();
        this.rightFistAnim?.kill();
        this.weaponAnim?.kill();
        this.muzzleFlashFadeAnim?.kill();
        this.muzzleFlashRecoilAnim?.kill();
    }
}<|MERGE_RESOLUTION|>--- conflicted
+++ resolved
@@ -25,13 +25,8 @@
 import { type Game } from "../game";
 import { GameObject } from "../types/gameObject";
 import { consoleVariables } from "../utils/console/variables";
-<<<<<<< HEAD
 import { COLORS, HITBOX_COLORS, HITBOX_DEBUG_MODE, PIXI_SCALE, UI_DEBUG_MODE } from "../utils/constants";
-import { SuroiSprite, drawHitbox, toPixiCoords } from "../utils/pixi";
-=======
-import { HITBOX_COLORS, HITBOX_DEBUG_MODE, PIXI_SCALE, UI_DEBUG_MODE } from "../utils/constants";
 import { drawHitbox, SuroiSprite, toPixiCoords } from "../utils/pixi";
->>>>>>> caee1931
 import { type Sound } from "../utils/soundManager";
 import { EaseFunctions, Tween } from "../utils/tween";
 import { Obstacle } from "./obstacle";
@@ -261,7 +256,7 @@
                     const origin = this.hitbox.randomPoint();
                     const options = {
                         frames: "ripple_particle",
-                        zIndex: zIndexes.Ground,
+                        zIndex: ZIndexes.Ground,
                         position: origin,
                         lifeTime: 1000,
                         speed: v(0, 0)
