import type { Game } from "../game";
import { GameObject } from "../types/gameObject";

import { type ObjectCategory } from "../../../../common/src/constants";
import type { SuroiBitStream } from "../../../../common/src/utils/suroiBitStream";
import { type ObjectType } from "../../../../common/src/utils/objectType";
import { type Hitbox } from "../../../../common/src/utils/hitbox";
import { type FloorType, type BuildingDefinition } from "../../../../common/src/definitions/buildings";
import { type Orientation } from "../../../../common/src/typings";
import { orientationToRotation } from "../utils/misc";
import { SuroiSprite, toPixiCoords } from "../utils/pixi";
import { Container } from "pixi.js";
import { randomFloat, randomRotation } from "../../../../common/src/utils/random";
import { velFromAngle } from "../../../../common/src/utils/math";
import { EaseFunctions, Tween } from "../utils/tween";

export class Building extends GameObject {
    override type: ObjectType<ObjectCategory.Building, BuildingDefinition>;

    readonly images: {
        floor: SuroiSprite
        ceiling: SuroiSprite
        ceilingContainer: Container
    };

    ceilingHitbox?: Hitbox;

    orientation!: Orientation;

    ceilingTween?: Tween<Container>;

    ceilingVisible = true;

    isNew = true;

    floors: Array<{ type: FloorType, hitbox: Hitbox }> = [];

    constructor(game: Game, type: ObjectType<ObjectCategory.Building, BuildingDefinition>, id: number) {
        super(game, type, id);
        this.type = type;

        const definition = type.definition;
        this.images = {
            floor: new SuroiSprite(`${type.idString}_floor.svg`).setPos(definition.floorImagePos.x * 20, definition.floorImagePos.y * 20),
            ceiling: new SuroiSprite(`${type.idString}_ceiling.svg`).setPos(definition.ceilingImagePos.x * 20, definition.ceilingImagePos.y * 20),
            ceilingContainer: new Container()
        };

        this.container.addChild(this.images.floor);
        this.container.zIndex = -1;

        this.game.camera.container.addChild(this.images.ceilingContainer);
        this.images.ceilingContainer.addChild(this.images.ceiling);
        this.images.ceilingContainer.zIndex = 8;
    }

    toggleCeiling(visible: boolean): void {
        if (this.ceilingVisible === visible) return;

        this.ceilingTween?.kill();

        this.ceilingTween = new Tween(this.game, {
            target: this.images.ceilingContainer,
            to: { alpha: visible ? 1 : 0 },
            duration: 200,
            ease: EaseFunctions.sineOut,
            onComplete: () => {
                this.ceilingVisible = visible;
            }
        });
    }

    override deserializePartial(stream: SuroiBitStream): void {
        const dead = stream.readBoolean();

        if (dead) {
            if (dead && !this.dead && !this.isNew) {
<<<<<<< HEAD
                this.game.particleManager.spawnParticles(10, () => ({
                    frames: `${this.type.idString}_particle.svg`,
                    // eslint-disable-next-line @typescript-eslint/no-non-null-assertion
                    position: this.ceilingHitbox!.randomPoint(),
                    depth: 10,
                    lifeTime: 2000,
                    rotation: {
                        start: randomRotation(),
                        end: randomRotation()
                    },
                    alpha: {
                        start: 1,
                        end: 0,
                        ease: EaseFunctions.sextIn
                    },
                    scale: { start: 1, end: 0.2 },
                    speed: velFromAngle(randomRotation(), randomFloat(0.1, 0.2))
                }));
                this.playSound("ceiling_collapse", 0.1);
=======
                for (let i = 0; i < 10; i++) {
                    this.game.particleManager.addParticle({
                        frames: `${this.type.idString}_particle.svg`,
                        // eslint-disable-next-line @typescript-eslint/no-non-null-assertion
                        position: this.ceilingHitbox!.randomPoint(),
                        depth: 10,
                        lifeTime: 2000,
                        rotation: {
                            start: randomRotation(),
                            end: randomRotation()
                        },
                        alpha: {
                            start: 1,
                            end: 0
                        },
                        scale: { start: 1, end: 0.2 },
                        speed: velFromAngle(randomRotation(), randomFloat(0.5, 3))
                    });
                }
                this.playSound("ceiling_collapse", 0.5, 96);
>>>>>>> a3e3ba4e
            }
            this.ceilingTween?.kill();
            this.images.ceilingContainer.zIndex = -0.1;
            this.images.ceilingContainer.alpha = 1;
            this.images.ceiling.setFrame(`${this.type.idString}_residue.svg`);
        }
        this.dead = dead;

        this.isNew = false;
    }

    override deserializeFull(stream: SuroiBitStream): void {
        this.position = stream.readPosition();

        const pos = toPixiCoords(this.position);
        this.container.position.copyFrom(pos);
        this.images.ceilingContainer.position.copyFrom(pos);

        this.orientation = stream.readBits(2) as Orientation;

        this.rotation = orientationToRotation(this.orientation);

        this.container.rotation = this.rotation;

        this.images.ceilingContainer.rotation = this.rotation;

        this.ceilingHitbox = (this.type.definition).ceilingHitbox.transform(this.position, 1, this.orientation);

        for (const floor of (this.type.definition).floors) {
            this.floors.push({
                type: floor.type,
                hitbox: floor.hitbox.transform(this.position, 1, this.orientation)
            });
        }
    }

    destroy(): void {
        this.ceilingTween?.kill();
        super.destroy();
        this.images.ceilingContainer.destroy();
    }
}<|MERGE_RESOLUTION|>--- conflicted
+++ resolved
@@ -75,7 +75,6 @@
 
         if (dead) {
             if (dead && !this.dead && !this.isNew) {
-<<<<<<< HEAD
                 this.game.particleManager.spawnParticles(10, () => ({
                     frames: `${this.type.idString}_particle.svg`,
                     // eslint-disable-next-line @typescript-eslint/no-non-null-assertion
@@ -94,29 +93,7 @@
                     scale: { start: 1, end: 0.2 },
                     speed: velFromAngle(randomRotation(), randomFloat(0.1, 0.2))
                 }));
-                this.playSound("ceiling_collapse", 0.1);
-=======
-                for (let i = 0; i < 10; i++) {
-                    this.game.particleManager.addParticle({
-                        frames: `${this.type.idString}_particle.svg`,
-                        // eslint-disable-next-line @typescript-eslint/no-non-null-assertion
-                        position: this.ceilingHitbox!.randomPoint(),
-                        depth: 10,
-                        lifeTime: 2000,
-                        rotation: {
-                            start: randomRotation(),
-                            end: randomRotation()
-                        },
-                        alpha: {
-                            start: 1,
-                            end: 0
-                        },
-                        scale: { start: 1, end: 0.2 },
-                        speed: velFromAngle(randomRotation(), randomFloat(0.5, 3))
-                    });
-                }
                 this.playSound("ceiling_collapse", 0.5, 96);
->>>>>>> a3e3ba4e
             }
             this.ceilingTween?.kill();
             this.images.ceilingContainer.zIndex = -0.1;
