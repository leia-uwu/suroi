--- conflicted
+++ resolved
@@ -36,21 +36,11 @@
 
         this.container.zIndex = ZIndexes.Ground;
 
-<<<<<<< HEAD
         for (const image of definition.floorImages ?? []) {
-            this.container.addChild(
-                new SuroiSprite(image.key)
-                    .setVPos(toPixiCoords(image.position))
-            );
-=======
-        if (definition.floorImages) {
-            for (const image of definition.floorImages) {
-                const sprite = new SuroiSprite(image.key);
-                sprite.setVPos(toPixiCoords(image.position));
-                if (image.tint !== undefined) sprite.setTint(image.tint);
-                this.container.addChild(sprite);
-            }
->>>>>>> 0f57ca34
+            const sprite = new SuroiSprite(image.key);
+            sprite.setVPos(toPixiCoords(image.position));
+            if (image.tint !== undefined) sprite.setTint(image.tint);
+            this.container.addChild(sprite);
         }
 
         this.ceilingContainer = new Container();
@@ -83,11 +73,7 @@
         if (data.dead) {
             if (!this.dead && !this.isNew) {
                 this.game.particleManager.spawnParticles(10, () => ({
-<<<<<<< HEAD
-                    frames: `${definition.idString}_particle`,
-=======
                     frames: `${this.definition.idString}_particle`,
->>>>>>> 0f57ca34
                     position: this.ceilingHitbox?.randomPoint() ?? { x: 0, y: 0 },
                     zIndex: 10,
                     lifeTime: 2000,
@@ -132,11 +118,7 @@
             this.container.position.copyFrom(pos);
             this.ceilingContainer.position.copyFrom(pos);
 
-<<<<<<< HEAD
             this.orientation = data.rotation;
-=======
-            this.orientation = data.rotation as Orientation;
->>>>>>> 0f57ca34
             this.rotation = orientationToRotation(this.orientation);
             this.container.rotation = this.rotation;
             this.ceilingContainer.rotation = this.rotation;
@@ -146,14 +128,8 @@
 
         if (HITBOX_DEBUG_MODE) {
             this.debugGraphics.clear();
-<<<<<<< HEAD
-            if (this.ceilingHitbox !== undefined) {
-                drawHitbox(this.ceilingHitbox, HITBOX_COLORS.buildingScopeCeiling, this.debugGraphics);
-            }
-=======
 
             if (this.ceilingHitbox !== undefined) drawHitbox(this.ceilingHitbox, HITBOX_COLORS.buildingScopeCeiling, this.debugGraphics);
->>>>>>> 0f57ca34
 
             drawHitbox(
                 definition.spawnHitbox.transform(this.position, 1, this.orientation),
@@ -161,19 +137,27 @@
                 this.debugGraphics
             );
 
-<<<<<<< HEAD
+            if (definition.scopeHitbox !== undefined) {
+                drawHitbox(
+                    definition.scopeHitbox.transform(this.position, 1, this.orientation),
+                    HITBOX_COLORS.buildingZoomCeiling,
+                    this.debugGraphics
+                );
+            }
+
             drawHitbox(
-                definition.scopeHitbox.transform(this.position, 1, this.orientation),
-                HITBOX_COLORS.buildingZoomCeiling,
+                definition.spawnHitbox.transform(this.position, 1, this.orientation),
+                HITBOX_COLORS.spawnHitbox,
                 this.debugGraphics
             );
-=======
-            if (definition.scopeHitbox !== undefined) {
-                drawHitbox(definition.scopeHitbox.transform(this.position, 1, this.orientation),
+
+            if (definition.scopeHitbox) {
+                drawHitbox(
+                    definition.scopeHitbox.transform(this.position, 1, this.orientation),
                     HITBOX_COLORS.buildingZoomCeiling,
-                    this.debugGraphics);
+                    this.debugGraphics
+                );
             }
->>>>>>> 0f57ca34
         }
     }
 
