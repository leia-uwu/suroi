--- conflicted
+++ resolved
@@ -1,9 +1,5 @@
 import $ from "jquery";
-<<<<<<< HEAD
-import { type Color, Container, Graphics, RenderTexture, Sprite, Text, Texture, isMobile } from "pixi.js";
-=======
-import { Container, Graphics, RenderTexture, Sprite, Text, type Texture, isMobile } from "pixi.js";
->>>>>>> 344fe744
+import { type Color, Container, Graphics, RenderTexture, Sprite, Text, type Texture, isMobile } from "pixi.js";
 import { GameConstants, GasState, ObjectCategory, ZIndexes } from "../../../../common/src/constants";
 import { type MapPacket } from "../../../../common/src/packets/mapPacket";
 import { type Orientation } from "../../../../common/src/typings";
