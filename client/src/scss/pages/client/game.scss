--- conflicted
+++ resolved
@@ -57,7 +57,7 @@
     top: 10px;
     left: 10px;
 
-    &>div {
+    & > div {
         margin-bottom: 10px;
     }
 
@@ -65,7 +65,7 @@
         top: 5px;
         left: 5px;
 
-        &>div {
+        & > div {
             margin-bottom: 5px;
         }
     }
@@ -340,7 +340,7 @@
     margin-left: 3px;
 }
 
-#interact-key.active+#interact-text {
+#interact-key.active + #interact-text {
     position: relative;
     top: 3px;
 }
@@ -474,7 +474,7 @@
         0% {background-color: #000000;}
         50% {background-color: #ff0000;}
         100% {background-color: #000000;}
-    } 
+    }
 
 }
 
@@ -572,7 +572,7 @@
     @media screen and (max-width: $screen_large) {
         top: 100px;
 
-        &>button {
+        & > button {
             height: fit-content;
             padding: 8px 12px;
             font-size: 14px;
@@ -601,6 +601,7 @@
     #kill-msg-player-name {
         font-weight: bold;
         color: $orange;
+        @include text-shadow;
     }
 
     #kill-msg-kills {
@@ -810,13 +811,7 @@
 
         &.has-item {
             opacity: 1;
-<<<<<<< HEAD
             background: radial-gradient(circle, $light_transparent_bg 0%, $transparent_bg 100%);
-=======
-            background: radial-gradient(circle,
-                    $light_transparent_bg 0%,
-                    $transparent_bg 100%);
->>>>>>> caee1931
         }
     }
 }
@@ -946,13 +941,7 @@
         height: 78px;
 
         &.has-item {
-<<<<<<< HEAD
             background: radial-gradient(circle, $light_transparent_bg 0%, $transparent_bg 100%);
-=======
-            background: radial-gradient(circle,
-                    $light_transparent_bg 0%,
-                    $transparent_bg 100%);
->>>>>>> caee1931
         }
 
         .item-tooltip {
@@ -1062,7 +1051,7 @@
     //noinspection CssUnknownTarget
     background-image: url("../../../public/img/misc/emote_wheel.svg");
 
-    &>div {
+    & > div {
         width: 84px;
         height: 84px;
         position: absolute;
@@ -1148,7 +1137,6 @@
             margin-left: 10px;
             font-size: 35px;
 
-<<<<<<< HEAD
             &.won {
                 color: $orange;
             }
@@ -1156,27 +1144,6 @@
             @media screen and (max-width: $screen_large) {
                 font-size: 17px;
             }
-=======
-    @media screen and (max-width: $screen_large) {
-        #chicken-dinner {
-            --size: 50px;
-        }
-
-        #game-over-text {
-            font-size: 15px;
-        }
-
-        #game-over-overlay {
-            display: flex;
-        }
-
-        #game-over-rank-container-pc {
-            display: none;
-        }
-
-        #game-over-rank-container-mobile {
-            display: block;
->>>>>>> caee1931
         }
     }
 }
