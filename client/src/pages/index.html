<!DOCTYPE html>
<html lang="en">
<head>
  <meta http-equiv="Content-Type" content="text/html;charset=UTF-8">
  <meta http-equiv="X-UA-Compatible" content="IE=7">
  <meta name="viewport" content="width=device-width, initial-scale=1.0">

<<<<<<< HEAD
  <meta name="title" content="Suroi - 2D battle royale game">
  <meta name="description" content="Suroi is an action-packed 2D Battle Royale game where players fight to be the last one standing, while the constantly shrinking arena adds to the excitement. With vibrant and dynamic sound effects, Suroi offers an immersive and adrenaline-fueled experience.">
  <meta name="keywords" content="">

  <meta property="og:title" content="Suroi - 2D battle royale game">
  <meta property="og:description" content="Suroi is an action-packed 2D Battle Royale game where players fight to be the last one standing, while the constantly shrinking arena adds to the excitement. With vibrant and dynamic sound effects, Suroi offers an immersive and adrenaline-fueled experience.">
=======
    <meta name="title" content="Suroi - 2D Battle Royale Game">
    <meta name="description" content="Suroi is an .">
    <meta name="keywords" content="battle royale, io game, browser game, open source">

    <meta property="og:title" content="Suroi - 2D Battle Royale Game">
    <meta property="og:description" content="Suroi is an action-packed 2D Battle Royale game where players fight to be the last one standing, while the constantly shrinking arena adds to the excitement. With vibrant and dynamic sound effects, Suroi offers an immersive and adrenaline-fueled experience.">
>>>>>>> be0eb9f2

  <title>Suroi - 2D battle royale game</title>

  <link rel="icon" type="image/x-icon" href="favicon.ico">

  <link rel="icon" type="image/x-icon" sizes="16x16" href="/assets/img/favicons/favicon-16x16.png" />
  <link rel="icon" type="image/x-icon" sizes="32x32" href="/assets/img/favicons/favicon-32x32.png" />
  <link rel="icon" type="image/x-icon" sizes="96x96" href="/assets/img/favicons/favicon-96x96.png" />

  <script src="https://kit.fontawesome.com/eb28bcc062.js" crossorigin="anonymous"></script>
</head>
<body>
<div id="splash-ui">
  <div id="splash-logo">
    <img src="<%=require('../assets/img/logos/suroi.svg')%>" alt="Suroi logo">
  </div>
  <div id="splash-modals">
    <div id="splash-news">
      <h2>
        News
        <i class="fa-solid fa-newspaper"></i>
      </h2>
      <div>
        <article class="splash-news-entry">
          <div class="news-date">May 6th, 2023</div>
          <div class="news-title">Long Live Suroi!</div>
          <span>
                            Welcome to the 2D Battle Royale game, Suroi. Totally free to play, and open-source as well!
                            Head over and check out the <a href="https://wiki.suroi.io" target="_blank" rel="noopener noreferrer">wiki</a>, <a href="/leaderboard" target="_blank" rel="noopener noreferrer">leaderboards</a>, and more in the dropdown menu, or check out our socials below. Join our <a href="https://discord.gg/j8pPtMa843" target="_blank" rel="noopener noreferrer">Discord</a> server to stay updated!
                        </span>
        </article>
      </div>
    </div>
    <div id="splash-center">
      <div id="splash-options">
        <input
          type="text"
          name="username-input"
          id="username-input"
          placeholder="Enter a nickname"
          maxlength="15"
        >
        <select name="server-select" id="server-select">
          <option value="na" selected>North America</option>
        </select>

        <button class="btn btn-lg btn-darken btn-primary" id="btn-play-solo">Play Solo</button>
        <!-- <button class="btn btn-lg btn-darken btn-primary" id="btn-play-duo">Play Duo</button> -->
        <!-- <button class="btn btn-lg btn-darken btn-primary" id="btn-play-squad">Play Squad</button> -->
        <!-- <button class="btn btn-lg btn-darken btn-purple" id="btn-create-team">Create Team</button> -->
      </div>
      <div id="splash-socials">
        <a href="https://discord.gg/j8pPtMa843" target="_blank" rel="noopener noreferrer" class="btn btn-darken btn-social btn-discord"></a>
        <a href="https://reddit.com" target="_blank" rel="noopener noreferrer" class="btn btn-darken btn-social btn-reddit"></a>
        <a href="https://twitter.com/HasangerGames" target="_blank" rel="noopener noreferrer" class="btn btn-darken btn-social btn-twitter"></a>
        <a href="https://www.youtube.com/@suroigame" target="_blank" rel="noopener noreferrer" class="btn btn-darken btn-social btn-youtube"></a>
        <a href="https://github.com/HasangerGames/suroi" target="_blank" rel="noopener noreferrer" class="btn btn-darken btn-social btn-github"></a>
      </div>
    </div>
    <div id="splash-inventory">
      <span>Coming Soon!</span>
    </div>

    <div id="splash-more" class="dropdown">
      <button class="btn btn-darken btn-primary btn-dropdown" id="btn-dropdown-more">
        More
        <i class="fa-solid fa-caret-down"></i>
      </button>
      <div class="dropdown-content">
        <a href="https://wiki.suroi.io" target="_blank" rel="noopener noreferrer">
          Wiki
          <i class="fa-solid fa-arrow-up-right-from-square"></i>
        </a>
        <a href="/proxies.txt" target="_blank" rel="noopener noreferrer">
          Proxies
          <i class="fa-solid fa-arrow-up-right-from-square"></i>
        </a>
        <a href="/leaderboard" target="_blank" rel="noopener noreferrer">
          Leaderboard
          <i class="fa-solid fa-arrow-up-right-from-square"></i>
        </a>
      </div>
    </div>
<<<<<<< HEAD

    <div id="splash-settings">
      <button class="btn btn-darken btn-secondary" id="btn-language"><i class="fa-solid fa-earth-americas"></i></button>
      <button class="btn btn-darken btn-secondary" id="btn-volume"><i class="fa-solid fa-volume-high"></i></button>
      <button class="btn btn-darken btn-secondary" id="btn-settings"><i class="fa-solid fa-gear"></i></button>
    </div>

    <div id="splash-backlinks">
      <span>v0.1.0</span>
    </div>
  </div>
</div>
<div id="game-ui"></div>
=======
          <div id="splash-backlinks">
              <span>v0.1.0</span>
          </div>
      </div>
    <div id="game-ui"></div>
>>>>>>> be0eb9f2
</body>
</html><|MERGE_RESOLUTION|>--- conflicted
+++ resolved
@@ -5,21 +5,12 @@
   <meta http-equiv="X-UA-Compatible" content="IE=7">
   <meta name="viewport" content="width=device-width, initial-scale=1.0">
 
-<<<<<<< HEAD
-  <meta name="title" content="Suroi - 2D battle royale game">
-  <meta name="description" content="Suroi is an action-packed 2D Battle Royale game where players fight to be the last one standing, while the constantly shrinking arena adds to the excitement. With vibrant and dynamic sound effects, Suroi offers an immersive and adrenaline-fueled experience.">
-  <meta name="keywords" content="">
-
-  <meta property="og:title" content="Suroi - 2D battle royale game">
-  <meta property="og:description" content="Suroi is an action-packed 2D Battle Royale game where players fight to be the last one standing, while the constantly shrinking arena adds to the excitement. With vibrant and dynamic sound effects, Suroi offers an immersive and adrenaline-fueled experience.">
-=======
-    <meta name="title" content="Suroi - 2D Battle Royale Game">
-    <meta name="description" content="Suroi is an .">
+    <meta name="title" content="Suroi - 2D battle royale game">
+    <meta name="description" content="Suroi is an open-source 2D battle royale game inspired by surviv.io. Work in progress.">
     <meta name="keywords" content="battle royale, io game, browser game, open source">
 
-    <meta property="og:title" content="Suroi - 2D Battle Royale Game">
-    <meta property="og:description" content="Suroi is an action-packed 2D Battle Royale game where players fight to be the last one standing, while the constantly shrinking arena adds to the excitement. With vibrant and dynamic sound effects, Suroi offers an immersive and adrenaline-fueled experience.">
->>>>>>> be0eb9f2
+    <meta property="og:title" content="Suroi - 2D battle royale game">
+    <meta property="og:description" content="Suroi is an open-source 2D battle royale game inspired by surviv.io. Work in progress.">
 
   <title>Suroi - 2D battle royale game</title>
 
@@ -103,7 +94,6 @@
         </a>
       </div>
     </div>
-<<<<<<< HEAD
 
     <div id="splash-settings">
       <button class="btn btn-darken btn-secondary" id="btn-language"><i class="fa-solid fa-earth-americas"></i></button>
@@ -117,12 +107,5 @@
   </div>
 </div>
 <div id="game-ui"></div>
-=======
-          <div id="splash-backlinks">
-              <span>v0.1.0</span>
-          </div>
-      </div>
-    <div id="game-ui"></div>
->>>>>>> be0eb9f2
 </body>
 </html>